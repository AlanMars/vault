<<<<<<< HEAD
## 1.0.0 (Unreleased)

CHANGES:

 * core: Tokens are now prefixed by a designation to indicate what type of
   token they are. Service tokens start with `s.` and batch tokens start with
   `b.`. Existing tokens will still work (they are all of service type and will
   be considered as such). Prefixing allows us to be more efficient when
   consuming a token, which keeps the critical path of requests faster.

IMPROVEMENTS:

 * auth/token: New tokens are salted using SHA2-256 HMAC instead of SHA1 hash

## 0.11.4 (Unreleased)
=======
## 0.11.4 (October 23rd, 2018)
>>>>>>> 612120e7

CHANGES:

 * core: HA lock file is no longer copied during `operator migrate` [GH-5503]

FEATURES:

 * Transit Key Trimming: Keys in transit secret engine can now be trimmed to
   remove older unused key versions [GH-5388]
 * Web UI support for KV Version 2. Browse, delete, undelete and destroy 
   individual secret versions in the UI. [GH-5547], [GH-5563]

IMPROVEMENTS:

 * core: Add last WAL in leader/health output for easier debugging [GH-5523]
 * identity: Identity names will now be handled case insensitively by default.
   This includes names of entities, aliases and groups [GH-5404]
 * secrets/aws: Added role-option max_sts_ttl to cap TTL for AWS STS
   credentials [GH-5500]
 * secret/azure: Credentials can now be generated against an existing service principal.
 * secret/database: Allow Cassandra user to be non-superuser so long as it has
   role creation permissions [GH-5402]
 * secret/radius: Allow setting the NAS Identifier value in the generated
   packet [GH-5465]
 * secret/ssh: Allow usage of JSON arrays when setting zero addresses [GH-5528]
 * ui: Allow viewing and updating Vault license via the UI
 * ui: Onboarding will now display your progress through the chosen tutorials
 * ui: Dynamic secret backends obfuscate sensitive data by default and
   visibility is toggleable

BUG FIXES:

 * agent: Fix potential hang during agent shutdown [GH-5026]
 * auth/ldap: Fix listing of users/groups that contain slashes [GH-5537]
 * core: Fix memory leak during some expiration calls [GH-5505]
 * core: Fix generate-root operations requiring empty `otp` to be provided
   instead of an empty body [GH-5495]
 * identity: Remove lookup check during alias removal from entity [GH-5524]
 * secret/pki: Fix TTL/MaxTTL check when using `sign-verbatim` [GH-5549]
 * secret/pki: Fix regression in 0.11.2+ causing the NotBefore value of
   generated certificates to be set to the Unix epoch if the role value was not
   set, instead of using the default of 30 seconds [GH-5481]
 * storage/mysql: Use `varbinary` instead of `varchar` when creating HA tables
   [GH-5529]

## 0.11.3 (October 8th, 2018)

SECURITY:

 * Revocation: A regression in 0.11.2 (OSS) and 0.11.0 (Enterprise) caused
   lease IDs containing periods (`.`) to not be revoked properly. Upon startup
   when revocation is tried again these should now revoke successfully.

IMPROVEMENTS:

 * auth/ldap: Listing of users and groups return absolute paths [GH-5537]
 * secret/pki: OID SANs can now specify `*` to allow any value [GH-5459]

BUG FIXES:

 * auth/ldap: Fix panic if specific values were given to be escaped [GH-5471] 
 * cli/auth: Fix panic if `vault auth` was given no parameters [GH-5473]
 * secret/database/mongodb: Fix panic that could occur at high load [GH-5463]
 * secret/pki: Fix CA generation not allowing OID SANs [GH-5459]

## 0.11.2 (October 2nd, 2018)

CHANGES:

 * `sys/seal-status` now includes an `initialized` boolean in the output. If
   Vault is not initialized, it will return a `200` with this value set `false`
   instead of a `400`.
 * `passthrough_request_headers` will now deny certain headers from being
   provided to backends based on a global denylist.
 * Token Format: Tokens are now represented as a base62 value; tokens in
   namespaces will have the namespace identifier appended. (This appeared in
   Enterprise in 0.11.0, but is only in OSS in 0.11.2.)

FEATURES:

 * AWS Secret Engine Root Credential Rotation: The credential used by the AWS
   secret engine can now be rotated, to ensure that only Vault knows the
   credentials it is using. [GH-5140]
 * Storage Backend Migrator: A new `operator migrate` command allows offline
   migration of data between two storage backends.
 * AliCloud KMS Auto Unseal and Seal Wrap Support (Enterprise): AliCloud KMS can now be used a support seal for 
   Auto Unseal and Seal Wrapping.

BUG FIXES:

 * auth/okta: Fix reading deprecated `token` parameter if a token was
   previously set in the configuration [GH-5409]
 * core: Re-add deprecated capabilities information for now [GH-5360]
 * core: Fix handling of cyclic token relationships [GH-4803]
 * storage/mysql: Fix locking on MariaDB [GH-5343]
 * replication: Fix DR API when using a token [GH-5398]
 * identity: Ensure old group alias is removed when a new one is written [GH-5350]
 * storage/alicloud: Don't call uname on package init [GH-5358]
 * secrets/jwt: Fix issue where request context would be canceled too early 
 * ui: fix need to have update for aws iam creds generation [GF-5294]
 * ui: fix calculation of token expiry [GH-5435]
 
IMPROVEMENTS:

 * auth/aws: The identity alias name can now configured to be either IAM unique
   ID of the IAM Principal, or ARN of the caller identity [GH-5247]
 * auth/cert: Add allowed_organizational_units support [GH-5252]
 * cli: Format TTLs for non-secret responses [GH-5367] 
 * identity: Support operating on entities and groups by their names [GH-5355]
 * plugins: Add `env` parameter when registering plugins to the catalog to allow
   operators to include environment variables during plugin execution. [GH-5359]
 * secrets/aws: WAL Rollback improvements [GH-5202]
 * secrets/aws: Allow specifying STS role-default TTLs [GH-5138]
 * secrets/pki: Add configuration support for setting NotBefore [GH-5325]
 * core: Support for passing the Vault token via an Authorization Bearer header [GH-5397]
 * replication: Reindex process now runs in the background and does not block other 
   vault operations
 * storage/zookeeper: Enable TLS based communication with Zookeeper [GH-4856]
 * ui: you can now init a cluster with a seal config [GH-5428]
 * ui: added the option to force promote replication clusters [GH-5438]
 * replication: Allow promotion of a secondary when data is syncing with a "force" flag
 
## 0.11.1.1 (September 17th, 2018) (Enterprise Only)

BUG FIXES:

 * agent: Fix auth handler-based wrapping of output tokens [GH-5316]
 * core: Properly store the replication checkpoint file if it's larger than the
   storage engine's per-item limit
 * core: Improve WAL deletion rate
 * core: Fix token creation on performance standby nodes
 * core: Fix unwrapping inside a namespace
 * core: Always forward tidy operations from performance standby nodes

IMPROVEMENTS:

 * auth/aws: add support for key/value pairs or JSON values for
   `iam_request_headers` with IAM auth method [GH-5320]
 * auth/aws, secret/aws: Throttling errors from the AWS API will now be
   reported as 502 errors by Vault, along with the original error [GH-5270]
 * replication: Start fetching during a sync from where it previously errored

## 0.11.1 (September 6th, 2018)

SECURITY:

 * Random Byte Reading in Barrier: Prior to this release, Vault was not
   properly checking the error code when reading random bytes for the IV for
   AES operations in its cryptographic barrier. Specifically, this means that
   such an IV could potentially be zero multiple times, causing nonce re-use
   and weakening the security of the key. On most platforms this should never
   happen because reading from kernel random sources is non-blocking and always
   successful, but there may be platform-specific behavior that has not been
   accounted for. (Vault has tests to check exactly this, and the tests have
   never seen nonce re-use.)

FEATURES:

 * AliCloud Agent Support: Vault Agent can now authenticate against the
   AliCloud auth method.
 * UI: Enable AliCloud auth method and Azure secrets engine via the UI.

IMPROVEMENTS:

 * core: Logging level for most logs (not including secrets/auth plugins) can
   now be changed on-the-fly via `SIGHUP`, reading the desired value from
   Vault's config file [GH-5280]

BUG FIXES:

 * core: Ensure we use a background context when stepping down [GH-5290]
 * core: Properly check error return from random byte reading [GH-5277]
 * core: Re-add `sys/` top-route injection for now [GH-5241]
 * core: Policies stored in minified JSON would return an error [GH-5229]
 * core: Evaluate templated policies in capabilities check [GH-5250]
 * identity: Update MemDB with identity group alias while loading groups [GH-5289]
 * secrets/database: Fix nil pointer when revoking some leases [GH-5262]
 * secrets/pki: Fix sign-verbatim losing extra Subject attributes [GH-5245]
 * secrets/pki: Remove certificates from store when tidying revoked
   certificates and simplify API [GH-5231]
 * ui: JSON editor will not coerce input to an object, and will now show an 
   error about Vault expecting an object [GH-5271]
 * ui: authentication form will now default to any methods that have been tuned
   to show up for unauthenticated users [GH-5281]
 

## 0.11.0 (August 28th, 2018)

DEPRECATIONS/CHANGES:

 * Request Timeouts: A default request timeout of 90s is now enforced. This
   setting can be overwritten in the config file. If you anticipate requests
   taking longer than 90s this setting should be updated before upgrading.
 * (NOTE: will be re-added into 0.11.1 as it broke more than anticipated. There
   will be some further guidelines around when this will be removed again.)
   * `sys/` Top Level Injection: For the last two years for backwards
   compatibility data for various `sys/` routes has been injected into both the
   Secret's Data map and into the top level of the JSON response object.
   However, this has some subtle issues that pop up from time to time and is
   becoming increasingly complicated to maintain, so it's finally being
   removed.
 * Path Fallback for List Operations: For a very long time Vault has
   automatically adjusted `list` operations to always end in a `/`, as list
   operations operates on prefixes, so all list operations by definition end
   with `/`. This was done server-side so affects all clients. However, this
   has also led to a lot of confusion for users writing policies that assume
   that the path that they use in the CLI is the path used internally. Starting
   in 0.11, ACL policies gain a new fallback rule for listing: they will use a
   matching path ending in `/` if available, but if not found, they will look
   for the same path without a trailing `/`. This allows putting `list`
   capabilities in the same path block as most other capabilities for that
   path, while not providing any extra access if `list` wasn't actually
   provided there.
 * Performance Standbys On By Default: If you flavor/license of Vault
   Enterprise supports Performance Standbys, they are on by default. You can
   disable this behavior per-node with the `disable_performance_standby`
   configuration flag.
 * AWS Secret Engine Roles: The AWS Secret Engine roles are now explicit about
   the type of AWS credential they are generating; this reduces reduce
   ambiguity that existed previously as well as enables new features for
   specific credential types. Writing role data and generating credentials
   remain backwards compatible; however, the data returned when reading a
   role's configuration has changed in backwards-incompatible ways. Anything
   that depended on reading role data from the AWS secret engine will break
   until it is updated to work with the new format.
 * Token Format (Enterprise): Tokens are now represented as a base62 value;
   tokens in namespaces will have the namespace identifier appended.

FEATURES:

 * **Namespaces (Enterprise)**: A set of features within Vault Enterprise
   that allows Vault environments to support *Secure Multi-tenancy* within a
   single Vault Enterprise infrastructure. Through namespaces, Vault
   administrators can support tenant isolation for teams and individuals as
   well as empower those individuals to self-manage their own tenant
   environment. 
 * **Performance Standbys (Enterprise)**: Standby nodes can now service
   requests that do not modify storage. This provides near-horizontal scaling
   of a cluster in some workloads, and is the intra-cluster analogue of
   the existing Performance Replication feature, which replicates to distinct
   clusters in other datacenters, geos, etc.
 * **AliCloud OSS Storage**: AliCloud OSS can now be used for Vault storage.
 * **AliCloud Auth Plugin**: AliCloud's identity services can now be used to
   grant access to Vault. See the [plugin
   repository](https://github.com/hashicorp/vault-plugin-auth-alicloud) for
   more information.
 * **Azure Secrets Plugin**: There is now a plugin (pulled in to Vault) that 
   allows generating credentials to allow access to Azure. See the [plugin
   repository](https://github.com/hashicorp/vault-plugin-secrets-azure) for
   more information.
 * **HA Support for MySQL Storage**: MySQL storage now supports HA.
 * **ACL Templating**: ACL policies can now be templated using identity Entity,
   Groups, and Metadata.
 * **UI Onboarding wizards**: The Vault UI can provide contextual help and 
   guidance, linking out to relevant links or guides on vaultproject.io for
   various workflows in Vault.

IMPROVEMENTS:

 * agent: Add `exit_after_auth` to be able to use the Agent for a single
   authentication [GH-5013]
 * auth/approle: Add ability to set token bound CIDRs on individual Secret IDs
   [GH-5034]
 * cli: Add support for passing parameters to `vault read` operations [GH-5093]
 * secrets/aws: Make credential types more explicit [GH-4360]
 * secrets/nomad: Support for longer token names [GH-5117]
 * secrets/pki: Allow disabling CRL generation [GH-5134]
 * storage/azure: Add support for different Azure environments [GH-4997]
 * storage/file: Sort keys in list responses [GH-5141]
 * storage/mysql: Support special characters in database and table names.

BUG FIXES:

 * auth/jwt: Always validate `aud` claim even if `bound_audiences` isn't set
   (IOW, error in this case)
 * core: Prevent Go's HTTP library from interspersing logs in a different
   format and/or interleaved [GH-5135]
 * identity: Properly populate `mount_path` and `mount_type` on group lookup
   [GH-5074]
 * identity: Fix persisting alias metadata [GH-5188]
 * identity: Fix carryover issue from previously fixed race condition that
   could cause Vault not to start up due to two entities referencing the same
   alias. These entities are now merged. [GH-5000]
 * replication: Fix issue causing some pages not to flush to storage
 * secrets/database: Fix inability to update custom SQL statements on
   database roles. [GH-5080]
 * secrets/pki: Disallow putting the CA's serial on its CRL. While technically
   legal, doing so inherently means the CRL can't be trusted anyways, so it's
   not useful and easy to footgun. [GH-5134]
 * storage/gcp,spanner: Fix data races [GH-5081]

## 0.10.4 (July 25th, 2018)

SECURITY:

 * Control Groups: The associated Identity entity with a request was not being
   properly persisted. As a result, the same authorizer could provide more than
   one authorization.

DEPRECATIONS/CHANGES:

 * Revocations of dynamic secrets leases are now queued/asynchronous rather
   than synchronous. This allows Vault to take responsibility for revocation
   even if the initial attempt fails. The previous synchronous behavior can be
   attained via the `-sync` CLI flag or `sync` API parameter. When in
   synchronous mode, if the operation results in failure it is up to the user
   to retry.
 * CLI Retries: The CLI will no longer retry commands on 5xx errors. This was a
   source of confusion to users as to why Vault would "hang" before returning a
   5xx error. The Go API client still defaults to two retries.
 * Identity Entity Alias metadata: You can no longer manually set metadata on
   entity aliases. All alias data (except the canonical entity ID it refers to)
   is intended to be managed by the plugin providing the alias information, so
   allowing it to be set manually didn't make sense.

FEATURES:

 * **JWT/OIDC Auth Method**: The new `jwt` auth method accepts JWTs and either
   validates signatures locally or uses OIDC Discovery to fetch the current set
   of keys for signature validation. Various claims can be specified for
   validation (in addition to the cryptographic signature) and a user and
   optional groups claim can be used to provide Identity information.
 * **FoundationDB Storage**: You can now use FoundationDB for storing Vault
   data.
 * **UI Control Group Workflow (enterprise)**: The UI will now detect control
   group responses and provides a workflow to view the status of the request 
   and to authorize requests.
 * **Vault Agent (Beta)**: Vault Agent is a daemon that can automatically
   authenticate for you across a variety of authentication methods, provide
   tokens to clients, and keep the tokens renewed, reauthenticating as
   necessary.

IMPROVEMENTS:

 * auth/azure: Add support for virtual machine scale sets
 * auth/gcp: Support multiple bindings for region, zone, and instance group
 * cli: Add subcommands for interacting with the plugin catalog [GH-4911]
 * cli: Add a `-description` flag to secrets and auth tune subcommands to allow
   updating an existing secret engine's or auth method's description. This
   change also allows the description to be unset by providing an empty string.
 * core: Add config flag to disable non-printable character check [GH-4917]
 * core: A `max_request_size` parameter can now be set per-listener to adjust
   the maximum allowed size per request [GH-4824]
 * core: Add control group request endpoint to default policy [GH-4904]
 * identity: Identity metadata is now passed through to plugins [GH-4967]
 * replication: Add additional saftey checks and logging when replication is
   in a bad state
 * secrets/kv: Add support for using `-field=data` to KVv2 when using `vault
   kv` [GH-4895]
 * secrets/pki: Add the ability to tidy revoked but unexpired certificates
   [GH-4916]
 * secrets/ssh: Allow Vault to work with single-argument SSH flags [GH-4825]
 * secrets/ssh: SSH executable path can now be configured in the CLI [GH-4937]
 * storage/swift: Add additional configuration options [GH-4901]
 * ui: Choose which auth methods to show to unauthenticated users via 
   `listing_visibility` in the auth method edit forms [GH-4854]
 * ui: Authenticate users automatically by passing a wrapped token to the UI via
   the new `wrapped_token` query parameter [GH-4854]

BUG FIXES:

 * api: Fix response body being cleared too early [GH-4987]
 * auth/approle: Fix issue with tidy endpoint that would unnecessarily remove
   secret accessors [GH-4981]
 * auth/aws: Fix updating `max_retries` [GH-4980]
 * auth/kubernetes: Trim trailing whitespace when sending JWT
 * cli: Fix parsing of environment variables for integer flags [GH-4925]
 * core: Fix returning 500 instead of 503 if a rekey is attempted when Vault is
   sealed [GH-4874]
 * core: Fix issue releasing the leader lock in some circumstances [GH-4915]
 * core: Fix a panic that could happen if the server was shut down while still
   starting up
 * core: Fix deadlock that would occur if a leadership loss occurs at the same 
   time as a seal operation [GH-4932]
 * core: Fix issue with auth mounts failing to renew tokens due to policies 
   changing [GH-4960]
 * auth/radius: Fix issue where some radius logins were being canceled too early
   [GH-4941]
 * core: Fix accidental seal of vault of we lose leadership during startup 
   [GH-4924]
 * core: Fix standby not being able to forward requests larger than 4MB 
   [GH-4844]
 * core: Avoid panic while processing group memberships [GH-4841]
 * identity: Fix a race condition creating aliases [GH-4965]
 * plugins: Fix being unable to send very large payloads to or from plugins
   [GH-4958]
 * physical/azure: Long list responses would sometimes be truncated [GH-4983]
 * replication: Allow replication status requests to be processed while in 
   merkle sync
 * replication: Ensure merkle reindex flushes all changes to storage immediately
 * replication: Fix a case where a network interruption could cause a secondary
   to be unable to reconnect to a primary
 * secrets/pki: Fix permitted DNS domains performing improper validation
   [GH-4863]
 * secrets/database: Fix panic during DB creds revocation [GH-4846]
 * ui: Fix usage of cubbyhole backend in the UI [GH-4851]
 * ui: Fix toggle state when a secret is JSON-formatted [GH-4913]
 * ui: Fix coercion of falsey values to empty string when editing secrets as 
   JSON [GH-4977]

## 0.10.3 (June 20th, 2018)

DEPRECATIONS/CHANGES:

 * In the audit log and in client responses, policies are now split into three
   parameters: policies that came only from tokens, policies that came only
   from Identity, and the combined set. Any previous location of policies via
   the API now contains the full, combined set.
 * When a token is tied to an Identity entity and the entity is deleted, the
   token will no longer be usable, regardless of the validity of the token
   itself.
 * When authentication succeeds but no policies were defined for that specific
   user, most auth methods would allow a token to be generated but a few would
   reject the authentication, namely `ldap`, `okta`, and `radius`. Since the
   `default` policy is added by Vault's core, this would incorrectly reject
   valid authentications before they would in fact be granted policies. This
   inconsistency has been addressed; valid authentications for these methods
   now succeed even if no policy was specifically defined in that method for
   that user.

FEATURES:

 * Root Rotation for Active Directory: You can now command Vault to rotate the
   configured root credentials used in the AD secrets engine, to ensure that
   only Vault knows the credentials it's using.
 * URI SANs in PKI: You can now configure URI Subject Alternate Names in the
   `pki` backend. Roles can limit which SANs are allowed via globbing.
 * `kv rollback` Command: You can now use `vault kv rollback` to roll a KVv2
   path back to a previous non-deleted/non-destroyed version. The previous
   version becomes the next/newest version for the path.
 * Token Bound CIDRs in AppRole: You can now add CIDRs to which a token
   generated from AppRole will be bound.

IMPROVEMENTS:

 * approle: Return 404 instead of 202 on invalid role names during POST
   operations [GH-4778]
 * core: Add idle and initial header read/TLS handshake timeouts to connections
   to ensure server resources are cleaned up [GH-4760]
 * core: Report policies in token, identity, and full sets [GH-4747]
 * secrets/databases: Add `create`/`update` distinction for connection
   configurations [GH-3544]
 * secrets/databases: Add `create`/`update` distinction for role configurations
   [GH-3544]
 * secrets/databases: Add best-effort revocation logic for use when a role has
   been deleted [GH-4782]
 * secrets/kv: Add `kv rollback` [GH-4774]
 * secrets/pki: Add URI SANs support [GH-4675]
 * secrets/ssh: Allow standard SSH command arguments to be used, without
   requiring username@hostname syntax [GH-4710]
 * storage/consul: Add context support so that requests are cancelable
   [GH-4739]
 * sys: Added `hidden` option to `listing_visibility` field on `sys/mounts`
   API [GH-4827]
 * ui: Secret values are obfuscated by default and visibility is toggleable [GH-4422]

BUG FIXES:

 * auth/approle: Fix panic due to metadata being nil [GH-4719]
 * auth/aws: Fix delete path for tidy operations [GH-4799]
 * core: Optimizations to remove some speed regressions due to the
   security-related changes in 0.10.2
 * storage/dynamodb: Fix errors seen when reading existing DynamoDB data [GH-4721]
 * secrets/database: Fix default MySQL root rotation statement [GH-4748]
 * secrets/gcp: Fix renewal for GCP account keys
 * secrets/kv: Fix writing to the root of a KVv2 mount from `vault kv` commands
   incorrectly operating on a root+mount path instead of being an error
   [GH-4726]
 * seal/pkcs11: Add `CKK_SHA256_HMAC` to the search list when finding HMAC
   keys, fixing lookup on some Thales devices
 * replication: Fix issue enabling replication when a non-auth mount and auth
   mount have the same name
 * auth/kubernetes: Fix issue verifying ECDSA signed JWTs
 * ui: add missing edit mode for auth method configs [GH-4770]

## 0.10.2 (June 6th, 2018)

SECURITY:

 * Tokens: A race condition was identified that could occur if a token's
   lease expired while Vault was not running. In this case, when Vault came
   back online, sometimes it would properly revoke the lease but other times it
   would not, leading to a Vault token that no longer had an expiration and had
   essentially unlimited lifetime. This race was per-token, not all-or-nothing
   for all tokens that may have expired during Vault's downtime. We have fixed
   the behavior and put extra checks in place to help prevent any similar
   future issues. In addition, the logic we have put in place ensures that such
   lease-less tokens can no longer be used (unless they are root tokens that
   never had an expiration to begin with).
 * Convergent Encryption: The version 2 algorithm used in `transit`'s
   convergent encryption feature is susceptible to offline
   plaintext-confirmation attacks. As a result, we are introducing a version 3
   algorithm that mitigates this. If you are currently using convergent
   encryption, we recommend upgrading, rotating your encryption key (the new
   key version will use the new algorithm), and rewrapping your data (the
   `rewrap` endpoint can be used to allow a relatively non-privileged user to
   perform the rewrapping while never divulging the plaintext).
 * AppRole case-sensitive role name secret-id leaking: When using a mixed-case
   role name via AppRole, deleting a secret-id via accessor or other operations
   could end up leaving the secret-id behind and valid but without an accessor.
   This has now been fixed, and we have put checks in place to prevent these
   secret-ids from being used.

DEPRECATIONS/CHANGES:

 * PKI duration return types: The PKI backend now returns durations (e.g. when
   reading a role) as an integer number of seconds instead of a Go-style
   string, in line with how the rest of Vault's API returns durations.

FEATURES:

 * Active Directory Secrets Engine: A new `ad` secrets engine has been created
   which allows Vault to rotate and provide credentials for configured AD
   accounts.
 * Rekey Verification: Rekey operations can now require verification. This
   turns on a two-phase process where the existing key shares authorize
   generating a new master key, and a threshold of the new, returned key shares
   must be provided to verify that they have been successfully received in
   order for the actual master key to be rotated.
 * CIDR restrictions for `cert`, `userpass`, and `kubernetes` auth methods:
   You can now limit authentication to specific CIDRs; these will also be
   encoded in resultant tokens to limit their use.
 * Vault UI Browser CLI: The UI now supports usage of read/write/list/delete
   commands in a CLI that can be accessed from the nav bar. Complex inputs such
   as JSON files are not currently supported. This surfaces features otherwise
   unsupported in Vault's UI.
 * Azure Key Vault Auto Unseal/Seal Wrap Support (Enterprise): Azure Key Vault
   can now be used a support seal for Auto Unseal and Seal Wrapping.

IMPROVEMENTS:

 * api: Close renewer's doneCh when the renewer is stopped, so that programs
   expecting a final value through doneCh behave correctly [GH-4472]
 * auth/cert: Break out `allowed_names` into component parts and add
   `allowed_uri_sans` [GH-4231]
 * auth/ldap: Obfuscate error messages pre-bind for greater security [GH-4700]
 * cli: `vault login` now supports a `-no-print` flag to suppress printing
   token information but still allow storing into the token helper [GH-4454]
 * core/pkcs11 (enterprise): Add support for CKM_AES_CBC_PAD, CKM_RSA_PKCS, and 
   CKM_RSA_PKCS_OAEP mechanisms
 * core/pkcs11 (enterprise): HSM slots can now be selected by token label
   instead of just slot number
 * core/token: Optimize token revocation by removing unnecessary list call
   against the storage backend when calling revoke-orphan on tokens [GH-4465]
 * core/token: Refactor token revocation logic to not block on the call when
   underlying leases are pending revocation by moving the expiration logic to
   the expiration manager [GH-4512]
 * expiration: Allow revoke-prefix and revoke-force to work on single leases as
   well as prefixes [GH-4450]
 * identity: Return parent group info when reading a group [GH-4648]
 * identity: Provide more contextual key information when listing entities,
   groups, and aliases
 * identity: Passthrough EntityID to backends [GH-4663]
 * identity: Adds ability to request entity information through system view
   [GH_4681]
 * secret/pki: Add custom extended key usages [GH-4667]
 * secret/pki: Add custom PKIX serial numbers [GH-4694]
 * secret/ssh: Use hostname instead of IP in OTP mode, similar to CA mode
   [GH-4673]
 * storage/file: Attempt in some error conditions to do more cleanup [GH-4684]
 * ui: wrapping lookup now distplays the path [GH-4644]
 * ui: Identity interface now has more inline actions to make editing and adding
   aliases to an entity or group easier [GH-4502]
 * ui: Identity interface now lists groups by name [GH-4655]
 * ui: Permission denied errors still render the sidebar in the Access section
   [GH-4658]
 * replication: Improve performance of index page flushes and WAL garbage 
   collecting

BUG FIXES:

 * auth/approle: Make invalid role_id a 400 error instead of 500 [GH-4470]
 * auth/cert: Fix Identity alias using serial number instead of common name
   [GH-4475]
 * cli: Fix panic running `vault token capabilities` with multiple paths
   [GH-4552]
 * core: When using the `use_always` option with PROXY protocol support, do not
   require `authorized_addrs` to be set [GH-4065]
 * core: Fix panic when certain combinations of policy paths and allowed/denied
   parameters were used [GH-4582]
 * secret/gcp: Make `bound_region` able to use short names
 * secret/kv: Fix response wrapping for KV v2 [GH-4511]
 * secret/kv: Fix address flag not being honored correctly [GH-4617]
 * secret/pki: Fix `safety_buffer` for tidy being allowed to be negative,
   clearing all certs [GH-4641]
 * secret/pki: Fix `key_type` not being allowed to be set to `any` [GH-4595]
 * secret/pki: Fix path length parameter being ignored when using
   `use_csr_values` and signing an intermediate CA cert [GH-4459]
 * secret/ssh: Only append UserKnownHostsFile to args when configured with a
   value [GH-4674]
 * storage/dynamodb: Fix listing when one child is left within a nested path
   [GH-4570]
 * storage/gcs: Fix swallowing an error on connection close [GH-4691]
 * ui: Fix HMAC algorithm in transit [GH-4604]
 * ui: Fix unwrap of auth responses via the UI's unwrap tool [GH-4611]
 * ui (enterprise): Fix parsing of version string that blocked some users from seeing
   enterprise-specific pages in the UI [GH-4547]
 * ui: Fix incorrect capabilities path check when viewing policies [GH-4566]
 * replication: Fix error while running plugins on a newly created replication
   secondary
 * replication: Fix issue with token store lookups after a secondary's mount table
   is invalidated.
 * replication: Improve startup time when a large merkle index is in use.
 * replication: Fix panic when storage becomes unreachable during unseal.

## 0.10.1/0.9.7 (April 25th, 2018)

The following two items are in both 0.9.7 and 0.10.1. They only affect
Enterprise, and as such 0.9.7 is an Enterprise-only release:

SECURITY:

 * EGPs: A regression affecting 0.9.6 and 0.10.0 causes EGPs to not be applied
   correctly if an EGP is updated in a running Vault after initial write or
   after it is loaded on unseal. This has been fixed.

BUG FIXES:

 * Fixed an upgrade issue affecting performance secondaries when migrating from
   a version that did not include Identity to one that did.

All other content in this release is for 0.10.1 only.

DEPRECATIONS/CHANGES:

 * `vault kv` and Vault versions: In 0.10.1 some issues with `vault kv` against
   v1 K/V engine mounts are fixed. However, using 0.10.1 for both the server
   and CLI versions is required.
 * Mount information visibility: Users that have access to any path within a
   mount can now see information about that mount, such as its type and
   options, via some API calls.
 * Identity and Local Mounts: Local mounts would allow creating Identity
   entities but these would not be able to be used successfully (even locally)
   in replicated scenarios. We have now disallowed entities and groups from
   being created for local mounts in the first place.

FEATURES:

 * X-Forwarded-For support: `X-Forwarded-For` headers can now be used to set the
   client IP seen by Vault. See the [TCP listener configuration
   page](https://www.vaultproject.io/docs/configuration/listener/tcp.html) for
   details.
 * CIDR IP Binding for Tokens: Tokens now support being bound to specific
   CIDR(s) for usage. Currently this is implemented in Token Roles; usage can be
   expanded to other authentication backends over time.
 * `vault kv patch` command: A new `kv patch` helper command that allows
   modifying only some values in existing data at a K/V path, but uses
   check-and-set to ensure that this modification happens safely.
 * AppRole Local Secret IDs: Roles can now be configured to generate secret IDs
   local to the cluster. This enables performance secondaries to generate and
   consume secret IDs without contacting the primary.
 * AES-GCM Support for PKCS#11 [BETA] (Enterprise): For supporting HSMs,
   AES-GCM can now be used in lieu of AES-CBC/HMAC-SHA256. This has currently
   only been fully tested on AWS CloudHSM.
 * Auto Unseal/Seal Wrap Key Rotation Support (Enterprise): Auto Unseal
   mechanisms, including PKCS#11 HSMs, now support rotation of encryption keys,
   and migration between key and encryption types, such as from AES-CBC to
   AES-GCM, can be performed at the same time (where supported).

IMPROVEMENTS:

 * auth/approle: Support for cluster local secret IDs. This enables secondaries
   to generate secret IDs without contacting the primary [GH-4427]
 * auth/token: Add to the token lookup response, the policies inherited due to
   identity associations [GH-4366]
 * auth/token: Add CIDR binding to token roles [GH-815]
 * cli: Add `vault kv patch` [GH-4432]
 * core: Add X-Forwarded-For support [GH-4380]
 * core: Add token CIDR-binding support [GH-815]
 * identity: Add the ability to disable an entity. Disabling an entity does not
   revoke associated tokens, but while the entity is disabled they cannot be
   used. [GH-4353]
 * physical/consul: Allow tuning of session TTL and lock wait time [GH-4352]
 * replication: Dynamically adjust WAL cleanup over a period of time based on
   the rate of writes committed
 * secret/ssh: Update dynamic key install script to use shell locking to avoid
   concurrent modifications [GH-4358]
 * ui: Access to `sys/mounts` is no longer needed to use the UI - the list of 
   engines will show you the ones you implicitly have access to (because you have
   access to to secrets in those engines) [GH-4439]

BUG FIXES:

 * cli: Fix `vault kv` backwards compatibility with KV v1 engine mounts
   [GH-4430]
 * identity: Persist entity memberships in external identity groups across
   mounts [GH-4365]
 * identity: Fix error preventing authentication using local mounts on
   performance secondary replication clusters [GH-4407]
 * replication: Fix issue causing secondaries to not connect properly to a
   pre-0.10 primary until the primary was upgraded
 * secret/gcp: Fix panic on rollback when a roleset wasn't created properly
   [GH-4344]
 * secret/gcp: Fix panic on renewal
 * ui: Fix IE11 form submissions in a few parts of the application [GH-4378]
 * ui: Fix IE file saving on policy pages and init screens [GH-4376]
 * ui: Fixed an issue where the AWS secret backend would show the wrong menu
   [GH-4371]
 * ui: Fixed an issue where policies with commas would not render in the
   interface properly [GH-4398]
 * ui: Corrected the saving of mount tune ttls for auth methods [GH-4431]
 * ui: Credentials generation no longer checks capabilities before making
   api calls. This should fix needing "update" capabilites to read IAM 
   credentials in the AWS secrets engine [GH-4446]

## 0.10.0 (April 10th, 2018)

SECURITY:

 * Log sanitization for Combined Database Secret Engine: In certain failure 
   scenarios with incorrectly formatted connection urls, the raw connection 
   errors were being returned to the user with the configured database 
   credentials. Errors are now sanitized before being returned to the user.

DEPRECATIONS/CHANGES:

 * Database plugin compatibility: The database plugin interface was enhanced to
   support some additional functionality related to root credential rotation
   and supporting templated URL strings. The changes were made in a
   backwards-compatible way and all builtin plugins were updated with the new
   features. Custom plugins not built into Vault will need to be upgraded to
   support templated URL strings and root rotation. Additionally, the
   Initialize method was deprecated in favor of a new Init method that supports
   configuration modifications that occur in the plugin back to the primary
   data store.
 * Removal of returned secret information: For a long time Vault has returned
   configuration given to various secret engines and auth methods with secret
   values (such as secret API keys or passwords) still intact, and with a
   warning to the user on write that anyone with read access could see the
   secret. This was mostly done to make it easy for tools like Terraform to
   judge whether state had drifted. However, it also feels quite un-Vault-y to
   do this and we've never felt very comfortable doing so. In 0.10 we have gone
   through and removed this behavior from the various backends; fields which
   contained secret values are simply no longer returned on read. We are
   working with the Terraform team to make changes to their provider to
   accommodate this as best as possible, and users of other tools may have to
   make adjustments, but in the end we felt that the ends did not justify the
   means and we needed to prioritize security over operational convenience.
 * LDAP auth method case sensitivity: We now treat usernames and groups
   configured locally for policy assignment in a case insensitive fashion by
   default. Existing configurations will continue to work as they do now;
   however, the next time a configuration is written `case_sensitive_names`
   will need to be explicitly set to `true`.
 * TTL handling within core: All lease TTL handling has been centralized within
   the core of Vault to ensure consistency across all backends. Since this was
   previously delegated to individual backends, there may be some slight
   differences in TTLs generated from some backends.
 * Removal of default `secret/` mount: In 0.12 we will stop mounting `secret/`
   by default at initialization time (it will still be available in `dev`
   mode).

FEATURES:

 * OSS UI: The Vault UI is now fully open-source. Similarly to the CLI, some
   features are only available with a supporting version of Vault, but the code
   base is entirely open.
 * Versioned K/V: The `kv` backend has been completely revamped, featuring
   flexible versioning of values, check-and-set protections, and more. A new
   `vault kv` subcommand allows friendly interactions with it. Existing mounts
   of the `kv` backend can be upgraded to the new versioned mode (downgrades
   are not currently supported). The old "passthrough" mode is still the
   default for new mounts; versioning can be turned on by setting the
   `-version=2` flag for the `vault secrets enable` command.
 * Database Root Credential Rotation: Database configurations can now rotate
   their own configured admin/root credentials, allowing configured credentials
   for a database connection to be rotated immediately after sending them into
   Vault, invalidating the old credentials and ensuring only Vault knows the
   actual valid values.
 * Azure Authentication Plugin: There is now a plugin (pulled in to Vault) that
   allows authenticating Azure machines to Vault using Azure's Managed Service
   Identity credentials. See the [plugin
   repository](https://github.com/hashicorp/vault-plugin-auth-azure) for more
   information.
 * GCP Secrets Plugin: There is now a plugin (pulled in to Vault) that allows
   generating secrets to allow access to GCP. See the [plugin
   repository](https://github.com/hashicorp/vault-plugin-secrets-gcp) for more
   information.
 * Selective Audit HMACing of Request and Response Data Keys: HMACing in audit
   logs can be turned off for specific keys in the request input map and
   response `data` map on a per-mount basis.
 * Passthrough Request Headers: Request headers can now be selectively passed
   through to backends on a per-mount basis. This is useful in various cases
   when plugins are interacting with external services.
 * HA for Google Cloud Storage: The GCS storage type now supports HA.
 * UI support for identity: Add and edit entities, groups, and their associated
   aliases.
 * UI auth method support: Enable, disable, and configure all of the built-in 
   authentication methods.
 * UI (Enterprise): View and edit Sentinel policies.

IMPROVEMENTS:

 * core: Centralize TTL generation for leases in core [GH-4230]
 * identity: API to update group-alias by ID [GH-4237]
 * secret/cassandra: Update Cassandra storage delete function to not use batch
   operations [GH-4054]
 * storage/mysql: Allow setting max idle connections and connection lifetime
   [GH-4211]
 * storage/gcs: Add HA support [GH-4226]
 * ui: Add Nomad to the list of available secret engines
 * ui: Adds ability to set static headers to be returned by the UI

BUG FIXES:

 * api: Fix retries not working [GH-4322]
 * auth/gcp: Invalidate clients on config change
 * auth/token: Revoke-orphan and tidy operations now correctly cleans up the
   parent prefix entry in the underlying storage backend. These operations also
   mark corresponding child tokens as orphans by removing the parent/secondary
   index from the entries. [GH-4193]
 * command: Re-add `-mfa` flag and migrate to OSS binary [GH-4223]
 * core: Fix issue occurring from mounting two auth backends with the same path
   with one mount having `auth/` in front [GH-4206]
 * mfa: Invalidation of MFA configurations (Enterprise)
 * replication: Fix a panic on some non-64-bit platforms
 * replication: Fix invalidation of policies on performance secondaries
 * secret/pki: When tidying if a value is unexpectedly nil, delete it and move
   on [GH-4214]
 * storage/s3: Fix panic if S3 returns no Content-Length header [GH-4222]
 * ui: Fixed an issue where the UI was checking incorrect paths when operating 
   on transit keys. Capabilities are now checked when attempting to encrypt / 
   decrypt, etc.
 * ui: Fixed IE 11 layout issues and JS errors that would stop the application
   from running.
 * ui: Fixed the link that gets rendered when a user doesn't have permissions 
   to view the root of a secret engine. The link now sends them back to the list
   of secret engines.
 * replication: Fix issue with DR secondaries when using mount specified local 
   paths.
 * cli: Fix an issue where generating a dr operation token would not output the 
   token [GH-4328]

## 0.9.6 (March 20th, 2018)

DEPRECATIONS/CHANGES:

 * The AWS authentication backend now allows binds for inputs as either a
   comma-delimited string or a string array. However, to keep consistency with
   input and output, when reading a role the binds will now be returned as
   string arrays rather than strings.
 * In order to prefix-match IAM role and instance profile ARNs in AWS auth
   backend, you now must explicitly opt-in by adding a `*` to the end of the
   ARN. Existing configurations will be upgraded automatically, but when
   writing a new role configuration the updated behavior will be used.

FEATURES:

 * Replication Activation Enhancements: When activating a replication
   secondary, a public key can now be fetched first from the target cluster.
   This public key can be provided to the primary when requesting the
   activation token. If provided, the public key will be used to perform a
   Diffie-Hellman key exchange resulting in a shared key that encrypts the
   contents of the activation token. The purpose is to protect against
   accidental disclosure of the contents of the token if unwrapped by the wrong
   party, given that the contents of the token are highly sensitive. If
   accidentally unwrapped, the contents of the token are not usable by the
   unwrapping party. It is important to note that just as a malicious operator
   could unwrap the contents of the token, a malicious operator can pretend to
   be a secondary and complete the Diffie-Hellman exchange on their own; this
   feature provides defense in depth but still requires due diligence around
   replication activation, including multiple eyes on the commands/tokens and
   proper auditing.

IMPROVEMENTS:

 * api: Update renewer grace period logic. It no longer is static, but rather
   dynamically calculates one based on the current lease duration after each
   renew. [GH-4090]
 * auth/approle: Allow array input for bound_cidr_list [4078]
 * auth/aws: Allow using lists in role bind parameters [GH-3907]
 * auth/aws: Allow binding by EC2 instance IDs [GH-3816]
 * auth/aws: Allow non-prefix-matched IAM role and instance profile ARNs
   [GH-4071]
 * auth/ldap: Set a very large size limit on queries [GH-4169]
 * core: Log info notifications of revoked leases for all leases/reasons, not
   just expirations [GH-4164]
 * physical/couchdb: Removed limit on the listing of items [GH-4149]
 * secret/pki: Support certificate policies [GH-4125]
 * secret/pki: Add ability to have CA:true encoded into intermediate CSRs, to
   improve compatibility with some ADFS scenarios [GH-3883]
 * secret/transit: Allow selecting signature algorithm as well as hash
   algorithm when signing/verifying [GH-4018]
 * server: Make sure `tls_disable_client_cert` is actually a true value rather
   than just set [GH-4049]
 * storage/dynamodb: Allow specifying max retries for dynamo client [GH-4115]
 * storage/gcs: Allow specifying chunk size for transfers, which can reduce
   memory utilization [GH-4060]
 * sys/capabilities: Add the ability to use multiple paths for capability
   checking [GH-3663]

BUG FIXES:

 * auth/aws: Fix honoring `max_ttl` when a corresponding role `ttl` is not also
   set [GH-4107]
 * auth/okta: Fix honoring configured `max_ttl` value [GH-4110]
 * auth/token: If a periodic token being issued has a period greater than the
   max_lease_ttl configured on the token store mount, truncate it. This matches
   renewal behavior; before it was inconsistent between issuance and renewal.
   [GH-4112]
 * cli: Improve error messages around `vault auth help` when there is no CLI
   helper for a particular method [GH-4056]
 * cli: Fix autocomplete installation when using Fish as the shell [GH-4094]
 * secret/database: Properly honor mount-tuned max TTL [GH-4051]
 * secret/ssh: Return `key_bits` value when reading a role [GH-4098]
 * sys: When writing policies on a performance replication secondary, properly
   forward requests to the primary [GH-4129]

## 0.9.5 (February 26th, 2018)

IMPROVEMENTS:

 * auth: Allow sending default_lease_ttl and max_lease_ttl values when enabling
   auth methods. [GH-4019]
 * secret/database: Add list functionality to `database/config` endpoint
   [GH-4026]
 * physical/consul: Allow setting a specific service address [GH-3971]
 * replication: When bootstrapping a new secondary, if the initial cluster
   connection fails, Vault will attempt to roll back state so that
   bootstrapping can be tried again, rather than having to recreate the
   downstream cluster. This will still require fetching a new secondary
   activation token.

BUG FIXES:

 * auth/aws: Update libraries to fix regression verifying PKCS#7 identity
   documents [GH-4014]
 * listener: Revert to Go 1.9 for now to allow certificates with non-DNS names
   in their DNS SANs to be used for Vault's TLS connections [GH-4028]
 * replication: Fix issue with a performance secondary/DR primary node losing
   its DR primary status when performing an update-primary operation
 * replication: Fix issue where performance secondaries could be unable to
   automatically connect to a performance primary after that performance
   primary has been promoted to a DR primary from a DR secondary
 * ui: Fix behavior when a value contains a `.`

## 0.9.4 (February 20th, 2018)

SECURITY:

 * Role Tags used with the EC2 style of AWS auth were being improperly parsed;
   as a result they were not being used to properly restrict values.
   Implementations following our suggestion of using these as defense-in-depth
   rather than the only source of restriction should not have significant
   impact.

FEATURES:

 * **ChaCha20-Poly1305 support in `transit`**: You can now encrypt and decrypt
   with ChaCha20-Poly1305 in `transit`. Key derivation and convergent
   encryption is also supported.
 * **Okta Push support in Okta Auth Backend**: If a user account has MFA
   required within Okta, an Okta Push MFA flow can be used to successfully
   finish authentication.
 * **PKI Improvements**: Custom OID subject alternate names can now be set,
   subject to allow restrictions that support globbing. Additionally, Country,
   Locality, Province, Street Address, and Postal Code can now be set in
   certificate subjects.
 * **Manta Storage**: Joyent Triton Manta can now be used for Vault storage
 * **Google Cloud Spanner Storage**: Google Cloud Spanner can now be used for
   Vault storage

IMPROVEMENTS:

 * auth/centrify: Add CLI helper
 * audit: Always log failure metrics, even if zero, to ensure the values appear
   on dashboards [GH-3937]
 * cli: Disable color when output is not a TTY [GH-3897]
 * cli: Add `-format` flag to all subcommands [GH-3897]
 * cli: Do not display deprecation warnings when the format is not table
   [GH-3897]
 * core: If over a predefined lease count (256k), log a warning not more than
   once a minute. Too many leases can be problematic for many of the storage
   backends and often this number of leases is indicative of a need for
   workflow improvements. [GH-3957]
 * secret/nomad: Have generated ACL tokens cap out at 64 characters [GH-4009]
 * secret/pki: Country, Locality, Province, Street Address, and Postal Code can
   now be set on certificates [GH-3992]
 * secret/pki: UTF-8 Other Names can now be set in Subject Alternate Names in
   issued certs; allowed values can be set per role and support globbing
   [GH-3889]
 * secret/pki: Add a flag to make the common name optional on certs [GH-3940]
 * secret/pki: Ensure only DNS-compatible names go into DNS SANs; additionally,
   properly handle IDNA transformations for these DNS names [GH-3953]
 * secret/ssh: Add `valid-principles` flag to CLI for CA mode [GH-3922]
 * storage/manta: Add Manta storage [GH-3270]
 * ui (Enterprise): Support for ChaCha20-Poly1305 keys in the transit engine.

BUG FIXES:
 * api/renewer: Honor increment value in renew auth calls [GH-3904]
 * auth/approle: Fix inability to use limited-use-count secret IDs on
   replication performance secondaries
 * auth/approle: Cleanup of secret ID accessors during tidy and removal of
   dangling accessor entries [GH-3924]
 * auth/aws-ec2: Avoid masking of role tag response [GH-3941]
 * auth/cert: Verify DNS SANs in the authenticating certificate [GH-3982]
 * auth/okta: Return configured durations as seconds, not nanoseconds [GH-3871]
 * auth/okta: Get all okta groups for a user vs. default 200 limit [GH-4034]
 * auth/token: Token creation via the CLI no longer forces periodic token
   creation. Passing an explicit zero value for the period no longer create
   periodic tokens. [GH-3880]
 * command: Fix interpreted formatting directives when printing raw fields
   [GH-4005]
 * command: Correctly format output when using -field and -format flags at the
   same time [GH-3987]
 * command/rekey: Re-add lost `stored-shares` parameter [GH-3974]
 * command/ssh: Create and reuse the api client [GH-3909]
 * command/status: Fix panic when status returns 500 from leadership lookup
   [GH-3998]
 * identity: Fix race when creating entities [GH-3932]
 * plugin/gRPC: Fixed an issue with list requests and raw responses coming from
   plugins using gRPC transport [GH-3881]
 * plugin/gRPC: Fix panic when special paths are not set [GH-3946]
 * secret/pki: Verify a name is a valid hostname before adding to DNS SANs
   [GH-3918]
 * secret/transit: Fix auditing when reading a key after it has been backed up
   or restored [GH-3919]
 * secret/transit: Fix storage/memory consistency when persistence fails
   [GH-3959]
 * storage/consul: Validate that service names are RFC 1123 compliant [GH-3960]
 * storage/etcd3: Fix memory ballooning with standby instances [GH-3798]
 * storage/etcd3: Fix large lists (like token loading at startup) not being
   handled [GH-3772]
 * storage/postgresql: Fix compatibility with versions using custom string
   version tags [GH-3949]
 * storage/zookeeper: Update vendoring to fix freezing issues [GH-3896]
 * ui (Enterprise): Decoding the replication token should no longer error and
   prevent enabling of a secondary replication cluster via the ui.
 * plugin/gRPC: Add connection info to the request object [GH-3997]

## 0.9.3 (January 28th, 2018)

A regression from a feature merge disabled the Nomad secrets backend in 0.9.2.
This release re-enables the Nomad secrets backend; it is otherwise identical to
0.9.2.

## 0.9.2 (January 26th, 2018)

SECURITY:

 * Okta Auth Backend: While the Okta auth backend was successfully verifying
   usernames and passwords, it was not checking the returned state of the
   account, so accounts that had been marked locked out could still be used to
   log in. Only accounts in SUCCESS or PASSWORD_WARN states are now allowed.
 * Periodic Tokens: A regression in 0.9.1 meant that periodic tokens created by
   the AppRole, AWS, and Cert auth backends would expire when the max TTL for
   the backend/mount/system was hit instead of their stated behavior of living
   as long as they are renewed. This is now fixed; existing tokens do not have
   to be reissued as this was purely a regression in the renewal logic.
 * Seal Wrapping: During certain replication states values written marked for
   seal wrapping may not be wrapped on the secondaries. This has been fixed,
   and existing values will be wrapped on next read or write. This does not
   affect the barrier keys.

DEPRECATIONS/CHANGES:

 * `sys/health` DR Secondary Reporting: The `replication_dr_secondary` bool
   returned by `sys/health` could be misleading since it would be `false` both
   when a cluster was not a DR secondary but also when the node is a standby in
   the cluster and has not yet fully received state from the active node. This
   could cause health checks on LBs to decide that the node was acceptable for
   traffic even though DR secondaries cannot handle normal Vault traffic. (In
   other words, the bool could only convey "yes" or "no" but not "not sure
   yet".) This has been replaced by `replication_dr_mode` and
   `replication_perf_mode` which are string values that convey the current
   state of the node; a value of `disabled` indicates that replication is
   disabled or the state is still being discovered. As a result, an LB check
   can positively verify that the node is both not `disabled` and is not a DR
   secondary, and avoid sending traffic to it if either is true.
 * PKI Secret Backend Roles parameter types: For `ou` and `organization`
   in role definitions in the PKI secret backend, input can now be a
   comma-separated string or an array of strings. Reading a role will
   now return arrays for these parameters.
 * Plugin API Changes: The plugin API has been updated to utilize golang's
   context.Context package. Many function signatures now accept a context
   object as the first parameter. Existing plugins will need to pull in the
   latest Vault code and update their function signatures to begin using
   context and the new gRPC transport.

FEATURES:

 * **gRPC Backend Plugins**: Backend plugins now use gRPC for transport,
   allowing them to be written in other languages.
 * **Brand New CLI**: Vault has a brand new CLI interface that is significantly
   streamlined, supports autocomplete, and is almost entirely backwards
   compatible.
 * **UI: PKI Secret Backend (Enterprise)**: Configure PKI secret backends,
   create and browse roles and certificates, and issue and sign certificates via
   the listed roles.

IMPROVEMENTS:

 * auth/aws: Handle IAM headers produced by clients that formulate numbers as
   ints rather than strings [GH-3763]
 * auth/okta: Support JSON lists when specifying groups and policies [GH-3801]
 * autoseal/hsm: Attempt reconnecting to the HSM on certain kinds of issues,
   including HA scenarios for some Gemalto HSMs.
   (Enterprise)
 * cli: Output password prompts to stderr to make it easier to pipe an output
   token to another command [GH-3782]
 * core: Report replication status in `sys/health` [GH-3810]
 * physical/s3: Allow using paths with S3 for non-AWS deployments [GH-3730]
 * physical/s3: Add ability to disable SSL for non-AWS deployments [GH-3730]
 * plugins: Args for plugins can now be specified separately from the command,
   allowing the same output format and input format for plugin information
   [GH-3778]
 * secret/pki: `ou` and `organization` can now be specified as a
   comma-separated string or an array of strings [GH-3804]
 * plugins: Plugins will fall back to using netrpc as the communication protocol
   on older versions of Vault [GH-3833]

BUG FIXES:

 * auth/(approle,aws,cert): Fix behavior where periodic tokens generated by
   these backends could not have their TTL renewed beyond the system/mount max
   TTL value [GH-3803]
 * auth/aws: Fix error returned if `bound_iam_principal_arn` was given to an
   existing role update [GH-3843]
 * core/sealwrap: Speed improvements and bug fixes (Enterprise)
 * identity: Delete group alias when an external group is deleted [GH-3773]
 * legacymfa/duo: Fix intermittent panic when Duo could not be reached
   [GH-2030]
 * secret/database: Fix a location where a lock could potentially not be
   released, leading to deadlock [GH-3774]
 * secret/(all databases) Fix behavior where if a max TTL was specified but no
   default TTL was specified the system/mount default TTL would be used but not
   be capped by the local max TTL [GH-3814]
 * secret/database: Fix an issue where plugins were not closed properly if they
   failed to initialize [GH-3768]
 * ui: mounting a secret backend will now properly set `max_lease_ttl` and
   `default_lease_ttl` when specified - previously both fields set
   `default_lease_ttl`.

## 0.9.1 (December 21st, 2017)

DEPRECATIONS/CHANGES:

 * AppRole Case Sensitivity: In prior versions of Vault, `list` operations
   against AppRole roles would require preserving case in the role name, even
   though most other operations within AppRole are case-insensitive with
   respect to the role name. This has been fixed; existing roles will behave as
   they have in the past, but new roles will act case-insensitively in these
   cases.
 * Token Auth Backend Roles parameter types: For `allowed_policies` and
   `disallowed_policies` in role definitions in the token auth backend, input
   can now be a comma-separated string or an array of strings. Reading a role
   will now return arrays for these parameters.
 * Transit key exporting: You can now mark a key in the `transit` backend as
   `exportable` at any time, rather than just at creation time; however, once
   this value is set, it still cannot be unset.
 * PKI Secret Backend Roles parameter types: For `allowed_domains` and
   `key_usage` in role definitions in the PKI secret backend, input
   can now be a comma-separated string or an array of strings. Reading a role
   will now return arrays for these parameters.
 * SSH Dynamic Keys Method Defaults to 2048-bit Keys: When using the dynamic
   key method in the SSH backend, the default is now to use 2048-bit keys if no
   specific key bit size is specified.
 * Consul Secret Backend lease handling: The `consul` secret backend can now
   accept both strings and integer numbers of seconds for its lease value. The
   value returned on a role read will be an integer number of seconds instead
   of a human-friendly string.
 * Unprintable characters not allowed in API paths: Unprintable characters are
   no longer allowed in names in the API (paths and path parameters), with an
   extra restriction on whitespace characters. Allowed characters are those
   that are considered printable by Unicode plus spaces.

FEATURES:

 * **Transit Backup/Restore**: The `transit` backend now supports a backup
   operation that can export a given key, including all key versions and
   configuration, as well as a restore operation allowing import into another
   Vault.
 * **gRPC Database Plugins**: Database plugins now use gRPC for transport,
   allowing them to be written in other languages.
 * **Nomad Secret Backend**: Nomad ACL tokens can now be generated and revoked
   using Vault.
 * **TLS Cert Auth Backend Improvements**: The `cert` auth backend can now
   match against custom certificate extensions via exact or glob matching, and
   additionally supports max_ttl and periodic token toggles.

IMPROVEMENTS:

 * auth/cert: Support custom certificate constraints [GH-3634]
 * auth/cert: Support setting `max_ttl` and `period` [GH-3642]
 * audit/file: Setting a file mode of `0000` will now disable Vault from
   automatically `chmod`ing the log file [GH-3649]
 * auth/github: The legacy MFA system can now be used with the GitHub auth
   backend [GH-3696]
 * auth/okta: The legacy MFA system can now be used with the Okta auth backend
   [GH-3653]
 * auth/token: `allowed_policies` and `disallowed_policies` can now be specified
   as a comma-separated string or an array of strings [GH-3641]
 * command/server: The log level can now be specified with `VAULT_LOG_LEVEL`
   [GH-3721]
 * core: Period values from auth backends will now be checked and applied to the
   TTL value directly by core on login and renewal requests [GH-3677]
 * database/mongodb: Add optional `write_concern` parameter, which can be set
   during database configuration. This establishes a session-wide [write
   concern](https://docs.mongodb.com/manual/reference/write-concern/) for the
   lifecycle of the mount [GH-3646]
 * http: Request path containing non-printable characters will return 400 - Bad
   Request [GH-3697]
 * mfa/okta: Filter a given email address as a login filter, allowing operation
   when login email and account email are different
 * plugins: Make Vault more resilient when unsealing when plugins are
   unavailable [GH-3686]
 * secret/pki: `allowed_domains` and `key_usage` can now be specified
   as a comma-separated string or an array of strings [GH-3642]
 * secret/ssh: Allow 4096-bit keys to be used in dynamic key method [GH-3593]
 * secret/consul: The Consul secret backend now uses the value of `lease` set
   on the role, if set, when renewing a secret. [GH-3796]
 * storage/mysql: Don't attempt database creation if it exists, which can help
   under certain permissions constraints [GH-3716]

BUG FIXES:

 * api/status (enterprise): Fix status reporting when using an auto seal
 * auth/approle: Fix case-sensitive/insensitive comparison issue [GH-3665]
 * auth/cert: Return `allowed_names` on role read [GH-3654]
 * auth/ldap: Fix incorrect control information being sent [GH-3402] [GH-3496]
   [GH-3625] [GH-3656]
 * core: Fix seal status reporting when using an autoseal
 * core: Add creation path to wrap info for a control group token
 * core: Fix potential panic that could occur using plugins when a node
   transitioned from active to standby [GH-3638]
 * core: Fix memory ballooning when a connection would connect to the cluster
   port and then go away -- redux! [GH-3680]
 * core: Replace recursive token revocation logic with depth-first logic, which
   can avoid hitting stack depth limits in extreme cases [GH-2348]
 * core: When doing a read on configured audited-headers, properly handle case
   insensitivity [GH-3701]
 * core/pkcs11 (enterprise): Fix panic when PKCS#11 library is not readable
 * database/mysql: Allow the creation statement to use commands that are not yet
   supported by the prepare statement protocol [GH-3619]
 * plugin/auth-gcp: Fix IAM roles when using `allow_gce_inference` [VPAG-19]

## 0.9.0.1 (November 21st, 2017) (Enterprise Only)

IMPROVEMENTS:

 * auth/gcp: Support seal wrapping of configuration parameters
 * auth/kubernetes: Support seal wrapping of configuration parameters

BUG FIXES:

 * Fix an upgrade issue with some physical backends when migrating from legacy
   HSM stored key support to the new Seal Wrap mechanism (Enterprise)
 * mfa: Add the 'mfa' flag that was removed by mistake [GH-4223]

## 0.9.0 (November 14th, 2017)

DEPRECATIONS/CHANGES:

 * HSM config parameter requirements: When using Vault with an HSM, a new
   parameter is required: `hmac_key_label`.  This performs a similar function to
   `key_label` but for the HMAC key Vault will use. Vault will generate a
   suitable key if this value is specified and `generate_key` is set true.
 * API HTTP client behavior: When calling `NewClient` the API no longer
   modifies the provided client/transport. In particular this means it will no
   longer enable redirection limiting and HTTP/2 support on custom clients. It
   is suggested that if you want to make changes to an HTTP client that you use
   one created by `DefaultConfig` as a starting point.
 * AWS EC2 client nonce behavior: The client nonce generated by the backend
   that gets returned along with the authentication response will be audited in
   plaintext. If this is undesired, the clients can choose to supply a custom
   nonce to the login endpoint. The custom nonce set by the client will from
   now on, not be returned back with the authentication response, and hence not
   audit logged.
 * AWS Auth role options: The API will now error when trying to create or
   update a role with the mutually-exclusive options
   `disallow_reauthentication` and `allow_instance_migration`.
 * SSH CA role read changes: When reading back a role from the `ssh` backend,
   the TTL/max TTL values will now be an integer number of seconds rather than
   a string. This better matches the API elsewhere in Vault.
 * SSH role list changes: When listing roles from the `ssh` backend via the API,
   the response data will additionally return a `key_info` map that will contain
   a map of each key with a corresponding object containing the `key_type`.
 * More granularity in audit logs: Audit request and response entries are still
   in RFC3339 format but now have a granularity of nanoseconds.
 * High availability related values have been moved out of the `storage` and
   `ha_storage` stanzas, and into the top-level configuration. `redirect_addr`
   has been renamed to `api_addr`. The stanzas still support accepting
   HA-related values to maintain backward compatibility, but top-level values
   will take precedence.
 * A new `seal` stanza has been added to the configuration file, which is
   optional and enables configuration of the seal type to use for additional
   data protection, such as using HSM or Cloud KMS solutions to encrypt and
   decrypt data.

FEATURES:

 * **RSA Support for Transit Backend**: Transit backend can now generate RSA
   keys which can be used for encryption and signing. [GH-3489]
 * **Identity System**: Now in open source and with significant enhancements,
   Identity is an integrated system for understanding users across tokens and
   enabling easier management of users directly and via groups.
 * **External Groups in Identity**: Vault can now automatically assign users
   and systems to groups in Identity based on their membership in external
   groups.
 * **Seal Wrap / FIPS 140-2 Compatibility (Enterprise)**: Vault can now take
   advantage of FIPS 140-2-certified HSMs to ensure that Critical Security
   Parameters are protected in a compliant fashion. Vault's implementation has
   received a statement of compliance from Leidos.
 * **Control Groups (Enterprise)**: Require multiple members of an Identity
   group to authorize a requested action before it is allowed to run.
 * **Cloud Auto-Unseal (Enterprise)**: Automatically unseal Vault using AWS KMS
   and GCP CKMS.
 * **Sentinel Integration (Enterprise)**: Take advantage of HashiCorp Sentinel
   to create extremely flexible access control policies -- even on
   unauthenticated endpoints.
 * **Barrier Rekey Support for Auto-Unseal (Enterprise)**: When using auto-unsealing
   functionality, the `rekey` operation is now supported; it uses recovery keys
   to authorize the master key rekey.
 * **Operation Token for Disaster Recovery Actions (Enterprise)**: When using
   Disaster Recovery replication, a token can be created that can be used to
   authorize actions such as promotion and updating primary information, rather
   than using recovery keys.
 * **Trigger Auto-Unseal with Recovery Keys (Enterprise)**: When using
   auto-unsealing, a request to unseal Vault can be triggered by a threshold of
   recovery keys, rather than requiring the Vault process to be restarted.
 * **UI Redesign (Enterprise)**: All new experience for the Vault Enterprise
   UI. The look and feel has been completely redesigned to give users a better
   experience and make managing secrets fast and easy.
 * **UI: SSH Secret Backend (Enterprise)**: Configure an SSH secret backend,
   create and browse roles. And use them to sign keys or generate one time
   passwords.
 * **UI: AWS Secret Backend (Enterprise)**: You can now configure the AWS
   backend via the Vault Enterprise UI. In addition you can create roles,
   browse the roles and Generate IAM Credentials from them in the UI.

IMPROVEMENTS:

 * api: Add ability to set custom headers on each call [GH-3394]
 * command/server: Add config option to disable requesting client certificates
   [GH-3373]
 * auth/aws: Max retries can now be customized for the AWS client [GH-3965]
 * core: Disallow mounting underneath an existing path, not just over [GH-2919]
 * physical/file: Use `700` as permissions when creating directories. The files
   themselves were `600` and are all encrypted, but this doesn't hurt.
 * secret/aws: Add ability to use custom IAM/STS endpoints [GH-3416]
 * secret/aws: Max retries can now be customized for the AWS client [GH-3965]
 * secret/cassandra: Work around Cassandra ignoring consistency levels for a
   user listing query [GH-3469]
 * secret/pki: Private keys can now be marshalled as PKCS#8 [GH-3518]
 * secret/pki: Allow entering URLs for `pki` as both comma-separated strings and JSON
   arrays [GH-3409]
 * secret/ssh: Role TTL/max TTL can now be specified as either a string or an
   integer [GH-3507]
 * secret/transit: Sign and verify operations now support a `none` hash
   algorithm to allow signing/verifying pre-hashed data [GH-3448]
 * secret/database: Add the ability to glob allowed roles in the Database Backend [GH-3387]
 * ui (enterprise): Support for RSA keys in the transit backend
 * ui (enterprise): Support for DR Operation Token generation, promoting, and
   updating primary on DR Secondary clusters

BUG FIXES:

 * api: Fix panic when setting a custom HTTP client but with a nil transport
   [GH-3435] [GH-3437]
 * api: Fix authing to the `cert` backend when the CA for the client cert is
   not known to the server's listener [GH-2946]
 * auth/approle: Create role ID index during read if a role is missing one [GH-3561]
 * auth/aws: Don't allow mutually exclusive options [GH-3291]
 * auth/radius: Fix logging in in some situations [GH-3461]
 * core: Fix memleak when a connection would connect to the cluster port and
   then go away [GH-3513]
 * core: Fix panic if a single-use token is used to step-down or seal [GH-3497]
 * core: Set rather than add headers to prevent some duplicated headers in
   responses when requests were forwarded to the active node [GH-3485]
 * physical/etcd3: Fix some listing issues due to how etcd3 does prefix
   matching [GH-3406]
 * physical/etcd3: Fix case where standbys can lose their etcd client lease
   [GH-3031]
 * physical/file: Fix listing when underscores are the first component of a
   path [GH-3476]
 * plugins: Allow response errors to be returned from backend plugins [GH-3412]
 * secret/transit: Fix panic if the length of the input ciphertext was less
   than the expected nonce length [GH-3521]
 * ui (enterprise): Reinstate support for generic secret backends - this was
   erroneously removed in a previous release

## 0.8.3 (September 19th, 2017)

CHANGES:

 * Policy input/output standardization: For all built-in authentication
   backends, policies can now be specified as a comma-delimited string or an
   array if using JSON as API input; on read, policies will be returned as an
   array; and the `default` policy will not be forcefully added to policies
   saved in configurations. Please note that the `default` policy will continue
   to be added to generated tokens, however, rather than backends adding
   `default` to the given set of input policies (in some cases, and not in
   others), the stored set will reflect the user-specified set.
 * `sign-self-issued` modifies Issuer in generated certificates: In 0.8.2 the
   endpoint would not modify the Issuer in the generated certificate, leaving
   the output self-issued. Although theoretically valid, in practice crypto
   stacks were unhappy validating paths containing such certs. As a result,
   `sign-self-issued` now encodes the signing CA's Subject DN into the Issuer
   DN of the generated certificate.
 * `sys/raw` requires enabling: While the `sys/raw` endpoint can be extremely
   useful in break-glass or support scenarios, it is also extremely dangerous.
   As of now, a configuration file option `raw_storage_endpoint` must be set in
   order to enable this API endpoint. Once set, the available functionality has
   been enhanced slightly; it now supports listing and decrypting most of
   Vault's core data structures, except for the encryption keyring itself.
 * `generic` is now `kv`: To better reflect its actual use, the `generic`
   backend is now `kv`. Using `generic` will still work for backwards
   compatibility.

FEATURES:

 * **GCE Support for GCP Auth**: GCE instances can now authenticate to Vault
   using machine credentials.
 * **Support for Kubernetes Service Account Auth**: Kubernetes Service Accounts
   can now authenticate to vault using JWT tokens.

IMPROVEMENTS:

 * configuration: Provide a config option to store Vault server's process ID
   (PID) in a file [GH-3321]
 * mfa (Enterprise): Add the ability to use identity metadata in username format
 * mfa/okta (Enterprise): Add support for configuring base_url for API calls
 * secret/pki: `sign-intermediate` will now allow specifying a `ttl` value
   longer than the signing CA certificate's NotAfter value. [GH-3325]
 * sys/raw: Raw storage access is now disabled by default [GH-3329]

BUG FIXES:

 * auth/okta: Fix regression that removed the ability to set base_url [GH-3313]
 * core: Fix panic while loading leases at startup on ARM processors
   [GH-3314]
 * secret/pki: Fix `sign-self-issued` encoding the wrong subject public key
   [GH-3325]

## 0.8.2.1 (September 11th, 2017) (Enterprise Only)

BUG FIXES:

 * Fix an issue upgrading to 0.8.2 for Enterprise customers.

## 0.8.2 (September 5th, 2017)

SECURITY:

* In prior versions of Vault, if authenticating via AWS IAM and requesting a
  periodic token, the period was not properly respected. This could lead to
  tokens expiring unexpectedly, or a token lifetime being longer than expected.
  Upon token renewal with Vault 0.8.2 the period will be properly enforced.

DEPRECATIONS/CHANGES:

* `vault ssh` users should supply `-mode` and `-role` to reduce the number of
  API calls. A future version of Vault will mark these optional values are
  required. Failure to supply `-mode` or `-role` will result in a warning.
* Vault plugins will first briefly run a restricted version of the plugin to
  fetch metadata, and then lazy-load the plugin on first request to prevent
  crash/deadlock of Vault during the unseal process. Plugins will need to be
  built with the latest changes in order for them to run properly.

FEATURES:

* **Lazy Lease Loading**: On startup, Vault will now load leases from storage
  in a lazy fashion (token checks and revocation/renewal requests still force
  an immediate load). For larger installations this can significantly reduce
  downtime when switching active nodes or bringing Vault up from cold start.
* **SSH CA Login with `vault ssh`**: `vault ssh` now supports the SSH CA
  backend for authenticating to machines. It also supports remote host key
  verification through the SSH CA backend, if enabled.
* **Signing of Self-Issued Certs in PKI**: The `pki` backend now supports
  signing self-issued CA certs. This is useful when switching root CAs.

IMPROVEMENTS:

 * audit/file: Allow specifying `stdout` as the `file_path` to log to standard
   output [GH-3235]
 * auth/aws: Allow wildcards in `bound_iam_principal_arn` [GH-3213]
 * auth/okta: Compare groups case-insensitively since Okta is only
   case-preserving [GH-3240]
 * auth/okta: Standardize Okta configuration APIs across backends [GH-3245]
 * cli: Add subcommand autocompletion that can be enabled with
   `vault -autocomplete-install` [GH-3223]
 * cli: Add ability to handle wrapped responses when using `vault auth`. What
   is output depends on the other given flags; see the help output for that
   command for more information. [GH-3263]
 * core: TLS cipher suites used for cluster behavior can now be set via
   `cluster_cipher_suites` in configuration [GH-3228]
 * core: The `plugin_name` can now either be specified directly as part of the
   parameter or within the `config` object when mounting a secret or auth backend
   via `sys/mounts/:path` or `sys/auth/:path` respectively [GH-3202]
 * core: It is now possible to update the `description` of a mount when
   mount-tuning, although this must be done through the HTTP layer [GH-3285]
 * secret/databases/mongo: If an EOF is encountered, attempt reconnecting and
   retrying the operation [GH-3269]
 * secret/pki: TTLs can now be specified as a string or an integer number of
   seconds [GH-3270]
 * secret/pki: Self-issued certs can now be signed via
   `pki/root/sign-self-issued` [GH-3274]
 * storage/gcp: Use application default credentials if they exist [GH-3248]

BUG FIXES:

 * auth/aws: Properly use role-set period values for IAM-derived token renewals
   [GH-3220]
 * auth/okta: Fix updating organization/ttl/max_ttl after initial setting
   [GH-3236]
 * core: Fix PROXY when underlying connection is TLS [GH-3195]
 * core: Policy-related commands would sometimes fail to act case-insensitively
   [GH-3210]
 * storage/consul: Fix parsing TLS configuration when using a bare IPv6 address
   [GH-3268]
 * plugins: Lazy-load plugins to prevent crash/deadlock during unseal process.
   [GH-3255]
 * plugins: Skip mounting plugin-based secret and credential mounts when setting
   up mounts if the plugin is no longer present in the catalog. [GH-3255]

## 0.8.1 (August 16th, 2017)

DEPRECATIONS/CHANGES:

 * PKI Root Generation: Calling `pki/root/generate` when a CA cert/key already
   exists will now return a `204` instead of overwriting an existing root. If
   you want to recreate the root, first run a delete operation on `pki/root`
   (requires `sudo` capability), then generate it again.

FEATURES:

 * **Oracle Secret Backend**: There is now an external plugin to support leased
   credentials for Oracle databases (distributed separately).
 * **GCP IAM Auth Backend**: There is now an authentication backend that allows
   using GCP IAM credentials to retrieve Vault tokens. This is available as
   both a plugin and built-in to Vault.
 * **PingID Push Support for Path-Based MFA (Enterprise)**: PingID Push can
   now be used for MFA with the new path-based MFA introduced in Vault
   Enterprise 0.8.
 * **Permitted DNS Domains Support in PKI**: The `pki` backend now supports
   specifying permitted DNS domains for CA certificates, allowing you to
   narrowly scope the set of domains for which a CA can issue or sign child
   certificates.
 * **Plugin Backend Reload Endpoint**: Plugin backends can now be triggered to
   reload using the `sys/plugins/reload/backend` endpoint and providing either
   the plugin name or the mounts to reload.
 * **Self-Reloading Plugins**: The plugin system will now attempt to reload a
   crashed or stopped plugin, once per request.

IMPROVEMENTS:

 * auth/approle: Allow array input for policies in addition to comma-delimited
   strings [GH-3163]
 * plugins: Send logs through Vault's logger rather than stdout [GH-3142]
 * secret/pki: Add `pki/root` delete operation [GH-3165]
 * secret/pki: Don't overwrite an existing root cert/key when calling generate
   [GH-3165]

BUG FIXES:

 * aws: Don't prefer a nil HTTP client over an existing one [GH-3159]
 * core: If there is an error when checking for create/update existence, return
   500 instead of 400 [GH-3162]
 * secret/database: Avoid creating usernames that are too long for legacy MySQL
   [GH-3138]

## 0.8.0 (August 9th, 2017)

SECURITY:

 * We've added a note to the docs about the way the GitHub auth backend works
   as it may not be readily apparent that GitHub personal access tokens, which
   are used by the backend, can be used for unauthorized access if they are
   stolen from third party services and access to Vault is public.

DEPRECATIONS/CHANGES:

 * Database Plugin Backends: Passwords generated for these backends now
   enforce stricter password requirements, as opposed to the previous behavior
   of returning a randomized UUID. Passwords are of length 20, and have a `A1a-`
   characters prepended to ensure stricter requirements. No regressions are
   expected from this change. (For database backends that were previously
   substituting underscores for hyphens in passwords, this will remain the
   case.)
 * Lease Endpoints: The endpoints `sys/renew`, `sys/revoke`, `sys/revoke-prefix`,
   `sys/revoke-force` have been deprecated and relocated under `sys/leases`.
   Additionally, the deprecated path `sys/revoke-force` now requires the `sudo`
   capability.
 * Response Wrapping Lookup Unauthenticated: The `sys/wrapping/lookup` endpoint
   is now unauthenticated. This allows introspection of the wrapping info by
   clients that only have the wrapping token without then invalidating the
   token. Validation functions/checks are still performed on the token.

FEATURES:

 * **Cassandra Storage**: Cassandra can now be used for Vault storage
 * **CockroachDB Storage**: CockroachDB can now be used for Vault storage
 * **CouchDB Storage**: CouchDB can now be used for Vault storage
 * **SAP HANA Database Plugin**: The `databases` backend can now manage users
   for SAP HANA databases
 * **Plugin Backends**: Vault now supports running secret and auth backends as
   plugins. Plugins can be mounted like normal backends and can be developed
   independently from Vault.
 * **PROXY Protocol Support** Vault listeners can now be configured to honor
   PROXY protocol v1 information to allow passing real client IPs into Vault. A
   list of authorized addresses (IPs or subnets) can be defined and
   accept/reject behavior controlled.
 * **Lease Lookup and Browsing in the Vault Enterprise UI**: Vault Enterprise UI
   now supports lookup and listing of leases and the associated actions from the
   `sys/leases` endpoints in the API. These are located in the new top level
   navigation item "Leases".
 * **Filtered Mounts for Performance Mode Replication**: Whitelists or
   blacklists of mounts can be defined per-secondary to control which mounts
   are actually replicated to that secondary. This can allow targeted
   replication of specific sets of data to specific geolocations/datacenters.
 * **Disaster Recovery Mode Replication (Enterprise Only)**: There is a new
   replication mode, Disaster Recovery (DR), that performs full real-time
   replication (including tokens and leases) to DR secondaries. DR secondaries
   cannot handle client requests, but can be promoted to primary as needed for
   failover.
 * **Manage New Replication Features in the Vault Enterprise UI**: Support for
   Replication features in Vault Enterprise UI has expanded to include new DR
   Replication mode and management of Filtered Mounts in Performance Replication
   mode.
 * **Vault Identity (Enterprise Only)**: Vault's new Identity system allows
   correlation of users across tokens. At present this is only used for MFA,
   but will be the foundation of many other features going forward.
 * **Duo Push, Okta Push, and TOTP MFA For All Authenticated Paths (Enterprise
   Only)**: A brand new MFA system built on top of Identity allows MFA
   (currently Duo Push, Okta Push, and TOTP) for any authenticated path within
   Vault. MFA methods can be configured centrally, and TOTP keys live within
   the user's Identity information to allow using the same key across tokens.
   Specific MFA method(s) required for any given path within Vault can be
   specified in normal ACL path statements.

IMPROVEMENTS:

 * api: Add client method for a secret renewer background process [GH-2886]
 * api: Add `RenewTokenAsSelf` [GH-2886]
 * api: Client timeout can now be adjusted with the `VAULT_CLIENT_TIMEOUT` env
   var or with a new API function [GH-2956]
 * api/cli: Client will now attempt to look up SRV records for the given Vault
   hostname [GH-3035]
 * audit/socket: Enhance reconnection logic and don't require the connection to
   be established at unseal time [GH-2934]
 * audit/file: Opportunistically try re-opening the file on error [GH-2999]
 * auth/approle: Add role name to token metadata [GH-2985]
 * auth/okta: Allow specifying `ttl`/`max_ttl` inside the mount [GH-2915]
 * cli: Client timeout can now be adjusted with the `VAULT_CLIENT_TIMEOUT` env
   var [GH-2956]
 * command/auth: Add `-token-only` flag to `vault auth` that returns only the
   token on stdout and does not store it via the token helper [GH-2855]
 * core: CORS allowed origins can now be configured [GH-2021]
 * core: Add metrics counters for audit log failures [GH-2863]
 * cors: Allow setting allowed headers via the API instead of always using
   wildcard [GH-3023]
 * secret/ssh: Allow specifying the key ID format using template values for CA
   type [GH-2888]
 * server: Add `tls_client_ca_file` option for specifying a CA file to use for
   client certificate verification when `tls_require_and_verify_client_cert` is
   enabled [GH-3034]
 * storage/cockroachdb: Add CockroachDB storage backend [GH-2713]
 * storage/couchdb: Add CouchDB storage backend [GH-2880]
 * storage/mssql: Add `max_parallel` [GH-3026]
 * storage/postgresql: Add `max_parallel` [GH-3026]
 * storage/postgresql: Improve listing speed [GH-2945]
 * storage/s3: More efficient paging when an object has a lot of subobjects
   [GH-2780]
 * sys/wrapping: Make `sys/wrapping/lookup` unauthenticated [GH-3084]
 * sys/wrapping: Wrapped tokens now store the original request path of the data
   [GH-3100]
 * telemetry: Add support for DogStatsD [GH-2490]

BUG FIXES:

 * api/health: Don't treat standby `429` codes as an error [GH-2850]
 * api/leases: Fix lease lookup returning lease properties at the top level
 * audit: Fix panic when audit logging a read operation on an asymmetric
   `transit` key [GH-2958]
 * auth/approle: Fix panic when secret and cidr list not provided in role
   [GH-3075]
 * auth/aws: Look up proper account ID on token renew [GH-3012]
 * auth/aws: Store IAM header in all cases when it changes [GH-3004]
 * auth/ldap: Verify given certificate is PEM encoded instead of failing
   silently [GH-3016]
 * auth/token: Don't allow using the same token ID twice when manually
   specifying [GH-2916]
 * cli: Fix issue with parsing keys that start with special characters [GH-2998]
 * core: Relocated `sys/leases/renew` returns same payload as original
   `sys/leases` endpoint [GH-2891]
 * secret/ssh: Fix panic when signing with incorrect key type [GH-3072]
 * secret/totp: Ensure codes can only be used once. This makes some automated
   workflows harder but complies with the RFC. [GH-2908]
 * secret/transit: Fix locking when creating a key with unsupported options
   [GH-2974]

## 0.7.3 (June 7th, 2017)

SECURITY:

 * Cert auth backend now checks validity of individual certificates: In
   previous versions of Vault, validity (e.g. expiration) of individual leaf
   certificates added for authentication was not checked. This was done to make
   it easier for administrators to control lifecycles of individual
   certificates added to the backend, e.g. the authentication material being
   checked was access to that specific certificate's private key rather than
   all private keys signed by a CA. However, this behavior is often unexpected
   and as a result can lead to insecure deployments, so we are now validating
   these certificates as well.
 * App-ID path salting was skipped in 0.7.1/0.7.2: A regression in 0.7.1/0.7.2
   caused the HMACing of any App-ID information stored in paths (including
   actual app-IDs and user-IDs) to be unsalted and written as-is from the API.
   In 0.7.3 any such paths will be automatically changed to salted versions on
   access (e.g. login or read); however, if you created new app-IDs or user-IDs
   in 0.7.1/0.7.2, you may want to consider whether any users with access to
   Vault's underlying data store may have intercepted these values, and
   revoke/roll them.

DEPRECATIONS/CHANGES:

 * Step-Down is Forwarded: When a step-down is issued against a non-active node
   in an HA cluster, it will now forward the request to the active node.

FEATURES:

 * **ed25519 Signing/Verification in Transit with Key Derivation**: The
   `transit` backend now supports generating
   [ed25519](https://ed25519.cr.yp.to/) keys for signing and verification
   functionality. These keys support derivation, allowing you to modify the
   actual encryption key used by supplying a `context` value.
 * **Key Version Specification for Encryption in Transit**: You can now specify
   the version of a key you use to wish to generate a signature, ciphertext, or
   HMAC. This can be controlled by the `min_encryption_version` key
   configuration property.
 * **Replication Primary Discovery (Enterprise)**: Replication primaries will
   now advertise the addresses of their local HA cluster members to replication
   secondaries. This helps recovery if the primary active node goes down and
   neither service discovery nor load balancers are in use to steer clients.

IMPROVEMENTS:

 * api/health: Add Sys().Health() [GH-2805]
 * audit: Add auth information to requests that error out [GH-2754]
 * command/auth: Add `-no-store` option that prevents the auth command from
   storing the returned token into the configured token helper [GH-2809]
 * core/forwarding: Request forwarding now heartbeats to prevent unused
   connections from being terminated by firewalls or proxies
 * plugins/databases: Add MongoDB as an internal database plugin [GH-2698]
 * storage/dynamodb: Add a method for checking the existence of children,
   speeding up deletion operations in the DynamoDB storage backend [GH-2722]
 * storage/mysql: Add max_parallel parameter to MySQL backend [GH-2760]
 * secret/databases: Support listing connections [GH-2823]
 * secret/databases: Support custom renewal statements in Postgres database
   plugin [GH-2788]
 * secret/databases: Use the role name as part of generated credentials
   [GH-2812]
 * ui (Enterprise): Transit key and secret browsing UI handle large lists better
 * ui (Enterprise): root tokens are no longer persisted
 * ui (Enterprise): support for mounting Database and TOTP secret backends

BUG FIXES:

 * auth/app-id: Fix regression causing loading of salts to be skipped
 * auth/aws: Improve EC2 describe instances performance [GH-2766]
 * auth/aws: Fix lookup of some instance profile ARNs [GH-2802]
 * auth/aws: Resolve ARNs to internal AWS IDs which makes lookup at various
   points (e.g. renewal time) more robust [GH-2814]
 * auth/aws: Properly honor configured period when using IAM authentication
   [GH-2825]
 * auth/aws: Check that a bound IAM principal is not empty (in the current
   state of the role) before requiring it match the previously authenticated
   client [GH-2781]
 * auth/cert: Fix panic on renewal [GH-2749]
 * auth/cert: Certificate verification for non-CA certs [GH-2761]
 * core/acl: Prevent race condition when compiling ACLs in some scenarios
   [GH-2826]
 * secret/database: Increase wrapping token TTL; in a loaded scenario it could
   be too short
 * secret/generic: Allow integers to be set as the value of `ttl` field as the
   documentation claims is supported [GH-2699]
 * secret/ssh: Added host key callback to ssh client config [GH-2752]
 * storage/s3: Avoid a panic when some bad data is returned [GH-2785]
 * storage/dynamodb: Fix list functions working improperly on Windows [GH-2789]
 * storage/file: Don't leak file descriptors in some error cases
 * storage/swift: Fix pre-v3 project/tenant name reading [GH-2803]

## 0.7.2 (May 8th, 2017)

BUG FIXES:

 * audit: Fix auditing entries containing certain kinds of time values
   [GH-2689]

## 0.7.1 (May 5th, 2017)

DEPRECATIONS/CHANGES:

 * LDAP Auth Backend: Group membership queries will now run as the `binddn`
   user when `binddn`/`bindpass` are configured, rather than as the
   authenticating user as was the case previously.

FEATURES:

 * **AWS IAM Authentication**: IAM principals can get Vault tokens
   automatically, opening AWS-based authentication to users, ECS containers,
   Lambda instances, and more. Signed client identity information retrieved
   using the AWS API `sts:GetCallerIdentity` is validated against the AWS STS
   service before issuing a Vault token. This backend is unified with the
   `aws-ec2` authentication backend under the name `aws`, and allows additional
   EC2-related restrictions to be applied during the IAM authentication; the
   previous EC2 behavior is also still available. [GH-2441]
 * **MSSQL Physical Backend**: You can now use Microsoft SQL Server as your
   Vault physical data store [GH-2546]
 * **Lease Listing and Lookup**: You can now introspect a lease to get its
   creation and expiration properties via `sys/leases/lookup`; with `sudo`
   capability you can also list leases for lookup, renewal, or revocation via
   that endpoint. Various lease functions (renew, revoke, revoke-prefix,
   revoke-force) have also been relocated to `sys/leases/`, but they also work
   at the old paths for compatibility. Reading (but not listing) leases via
   `sys/leases/lookup` is now a part of the current `default` policy. [GH-2650]
 * **TOTP Secret Backend**: You can now store multi-factor authentication keys
   in Vault and use the API to retrieve time-based one-time use passwords on
   demand. The backend can also be used to generate a new key and validate
   passwords generated by that key. [GH-2492]
 * **Database Secret Backend & Secure Plugins (Beta)**: This new secret backend
   combines the functionality of the MySQL, PostgreSQL, MSSQL, and Cassandra
   backends. It also provides a plugin interface for extendability through
   custom databases. [GH-2200]

IMPROVEMENTS:

 * auth/cert: Support for constraints on subject Common Name and DNS/email
   Subject Alternate Names in certificates [GH-2595]
 * auth/ldap: Use the binding credentials to search group membership rather
   than the user credentials [GH-2534]
 * cli/revoke: Add `-self` option to allow revoking the currently active token
   [GH-2596]
 * core: Randomize x coordinate in Shamir shares [GH-2621]
 * replication: Fix a bug when enabling `approle` on a primary before
   secondaries were connected
 * replication: Add heartbeating to ensure firewalls don't kill connections to
   primaries
 * secret/pki: Add `no_store` option that allows certificates to be issued
   without being stored. This removes the ability to look up and/or add to a
   CRL but helps with scaling to very large numbers of certificates. [GH-2565]
 * secret/pki: If used with a role parameter, the `sign-verbatim/<role>`
   endpoint honors the values of `generate_lease`, `no_store`, `ttl` and
   `max_ttl` from the given role [GH-2593]
 * secret/pki: Add role parameter `allow_glob_domains` that enables defining
   names in `allowed_domains` containing `*` glob patterns [GH-2517]
 * secret/pki: Update certificate storage to not use characters that are not
   supported on some filesystems [GH-2575]
 * storage/etcd3: Add `discovery_srv` option to query for SRV records to find
   servers [GH-2521]
 * storage/s3: Support `max_parallel` option to limit concurrent outstanding
   requests [GH-2466]
 * storage/s3: Use pooled transport for http client [GH-2481]
 * storage/swift: Allow domain values for V3 authentication [GH-2554]
 * tidy: Improvements to `auth/token/tidy` and `sys/leases/tidy` to handle more
   cleanup cases [GH-2452]

BUG FIXES:

 * api: Respect a configured path in Vault's address [GH-2588]
 * auth/aws-ec2: New bounds added as criteria to allow role creation [GH-2600]
 * auth/ldap: Don't lowercase groups attached to users [GH-2613]
 * cli: Don't panic if `vault write` is used with the `force` flag but no path
   [GH-2674]
 * core: Help operations should request forward since standbys may not have
   appropriate info [GH-2677]
 * replication: Fix enabling secondaries when certain mounts already existed on
   the primary
 * secret/mssql: Update mssql driver to support queries with colons [GH-2610]
 * secret/pki: Don't lowercase O/OU values in certs [GH-2555]
 * secret/pki: Don't attempt to validate IP SANs if none are provided [GH-2574]
 * secret/ssh: Don't automatically lowercase principles in issued SSH certs
   [GH-2591]
 * storage/consul: Properly handle state events rather than timing out
   [GH-2548]
 * storage/etcd3: Ensure locks are released if client is improperly shut down
   [GH-2526]

## 0.7.0 (March 21th, 2017)

SECURITY:

 * Common name not being validated when `exclude_cn_from_sans` option used in
   `pki` backend: When using a role in the `pki` backend that specified the
   `exclude_cn_from_sans` option, the common name would not then be properly
   validated against the role's constraints. This has been fixed. We recommend
   any users of this feature to upgrade to 0.7 as soon as feasible.

DEPRECATIONS/CHANGES:

 * List Operations Always Use Trailing Slash: Any list operation, whether via
   the `GET` or `LIST` HTTP verb, will now internally canonicalize the path to
   have a trailing slash. This makes policy writing more predictable, as it
   means clients will no longer work or fail based on which client they're
   using or which HTTP verb they're using. However, it also means that policies
   allowing `list` capability must be carefully checked to ensure that they
   contain a trailing slash; some policies may need to be split into multiple
   stanzas to accommodate.
 * PKI Defaults to Unleased Certificates: When issuing certificates from the
   PKI backend, by default, no leases will be issued. If you want to manually
   revoke a certificate, its serial number can be used with the `pki/revoke`
   endpoint. Issuing leases is still possible by enabling the `generate_lease`
   toggle in PKI role entries (this will default to `true` for upgrades, to
   keep existing behavior), which will allow using lease IDs to revoke
   certificates. For installations issuing large numbers of certificates (tens
   to hundreds of thousands, or millions), this will significantly improve
   Vault startup time since leases associated with these certificates will not
   have to be loaded; however note that it also means that revocation of a
   token used to issue certificates will no longer add these certificates to a
   CRL. If this behavior is desired or needed, consider keeping leases enabled
   and ensuring lifetimes are reasonable, and issue long-lived certificates via
   a different role with leases disabled.

FEATURES:

 * **Replication (Enterprise)**: Vault Enterprise now has support for creating
   a multi-datacenter replication set between clusters. The current replication
   offering is based on an asynchronous primary/secondary (1:N) model that
   replicates static data while keeping dynamic data (leases, tokens)
   cluster-local, focusing on horizontal scaling for high-throughput and
   high-fanout deployments.
 * **Response Wrapping & Replication in the Vault Enterprise UI**: Vault
   Enterprise UI now supports looking up and rotating response wrapping tokens,
   as well as creating tokens with arbitrary values inside. It also now
   supports replication functionality, enabling the configuration of a
   replication set in the UI.
 * **Expanded Access Control Policies**: Access control policies can now
   specify allowed and denied parameters -- and, optionally, their values -- to
   control what a client can and cannot submit during an API call. Policies can
   also specify minimum/maximum response wrapping TTLs to both enforce the use
   of response wrapping and control the duration of resultant wrapping tokens.
   See the [policies concepts
   page](https://www.vaultproject.io/docs/concepts/policies.html) for more
   information.
 * **SSH Backend As Certificate Authority**: The SSH backend can now be
   configured to sign host and user certificates. Each mount of the backend
   acts as an independent signing authority. The CA key pair can be configured
   for each mount and the public key is accessible via an unauthenticated API
   call; additionally, the backend can generate a public/private key pair for
   you. We recommend using separate mounts for signing host and user
   certificates.

IMPROVEMENTS:

 * api/request: Passing username and password information in API request
   [GH-2469]
 * audit: Logging the token's use count with authentication response and
   logging the remaining uses of the client token with request [GH-2437]
 * auth/approle: Support for restricting the number of uses on the tokens
   issued [GH-2435]
 * auth/aws-ec2: AWS EC2 auth backend now supports constraints for VPC ID,
   Subnet ID and Region [GH-2407]
 * auth/ldap: Use the value of the `LOGNAME` or `USER` env vars for the
   username if not explicitly set on the command line when authenticating
   [GH-2154]
 * audit: Support adding a configurable prefix (such as `@cee`) before each
   line [GH-2359]
 * core: Canonicalize list operations to use a trailing slash [GH-2390]
 * core: Add option to disable caching on a per-mount level [GH-2455]
 * core: Add ability to require valid client certs in listener config [GH-2457]
 * physical/dynamodb: Implement a session timeout to avoid having to use
   recovery mode in the case of an unclean shutdown, which makes HA much safer
   [GH-2141]
 * secret/pki: O (Organization) values can now be set to role-defined values
   for issued/signed certificates [GH-2369]
 * secret/pki: Certificates issued/signed from PKI backend do not generate
   leases by default [GH-2403]
 * secret/pki: When using DER format, still return the private key type
   [GH-2405]
 * secret/pki: Add an intermediate to the CA chain even if it lacks an
   authority key ID [GH-2465]
 * secret/pki: Add role option to use CSR SANs [GH-2489]
 * secret/ssh: SSH backend as CA to sign user and host certificates [GH-2208]
 * secret/ssh: Support reading of SSH CA public key from `config/ca` endpoint
   and also return it when CA key pair is generated [GH-2483]

BUG FIXES:

 * audit: When auditing headers use case-insensitive comparisons [GH-2362]
 * auth/aws-ec2: Return role period in seconds and not nanoseconds [GH-2374]
 * auth/okta: Fix panic if user had no local groups and/or policies set
   [GH-2367]
 * command/server: Fix parsing of redirect address when port is not mentioned
   [GH-2354]
 * physical/postgresql: Fix listing returning incorrect results if there were
   multiple levels of children [GH-2393]

## 0.6.5 (February 7th, 2017)

FEATURES:

 * **Okta Authentication**: A new Okta authentication backend allows you to use
   Okta usernames and passwords to authenticate to Vault. If provided with an
   appropriate Okta API token, group membership can be queried to assign
   policies; users and groups can be defined locally as well.
 * **RADIUS Authentication**: A new RADIUS authentication backend allows using
   a RADIUS server to authenticate to Vault. Policies can be configured for
   specific users or for any authenticated user.
 * **Exportable Transit Keys**: Keys in `transit` can now be marked as
   `exportable` at creation time. This allows a properly ACL'd user to retrieve
   the associated signing key, encryption key, or HMAC key. The `exportable`
   value is returned on a key policy read and cannot be changed, so if a key is
   marked `exportable` it will always be exportable, and if it is not it will
   never be exportable.
 * **Batch Transit Operations**: `encrypt`, `decrypt` and `rewrap` operations
   in the transit backend now support processing multiple input items in one
   call, returning the output of each item in the response.
 * **Configurable Audited HTTP Headers**: You can now specify headers that you
   want to have included in each audit entry, along with whether each header
   should be HMAC'd or kept plaintext. This can be useful for adding additional
   client or network metadata to the audit logs.
 * **Transit Backend UI (Enterprise)**: Vault Enterprise UI now supports the transit
   backend, allowing creation, viewing and editing of named keys as well as using
   those keys to perform supported transit operations directly in the UI.
 * **Socket Audit Backend** A new socket audit backend allows audit logs to be sent
   through TCP, UDP, or UNIX Sockets.

IMPROVEMENTS:

 * auth/aws-ec2: Add support for cross-account auth using STS [GH-2148]
 * auth/aws-ec2: Support issuing periodic tokens [GH-2324]
 * auth/github: Support listing teams and users [GH-2261]
 * auth/ldap: Support adding policies to local users directly, in addition to
   local groups [GH-2152]
 * command/server: Add ability to select and prefer server cipher suites
   [GH-2293]
 * core: Add a nonce to unseal operations as a check (useful mostly for
   support, not as a security principle) [GH-2276]
 * duo: Added ability to supply extra context to Duo pushes [GH-2118]
 * physical/consul: Add option for setting consistency mode on Consul gets
   [GH-2282]
 * physical/etcd: Full v3 API support; code will autodetect which API version
   to use. The v3 code path is significantly less complicated and may be much
   more stable. [GH-2168]
 * secret/pki: Allow specifying OU entries in generated certificate subjects
   [GH-2251]
 * secret mount ui (Enterprise): the secret mount list now shows all mounted
   backends even if the UI cannot browse them. Additional backends can now be
   mounted from the UI as well.

BUG FIXES:

 * auth/token: Fix regression in 0.6.4 where using token store roles as a
   blacklist (with only `disallowed_policies` set) would not work in most
   circumstances [GH-2286]
 * physical/s3: Page responses in client so list doesn't truncate [GH-2224]
 * secret/cassandra: Stop a connection leak that could occur on active node
   failover [GH-2313]
 * secret/pki: When using `sign-verbatim`, don't require a role and use the
   CSR's common name [GH-2243]

## 0.6.4 (December 16, 2016)

SECURITY:

Further details about these security issues can be found in the 0.6.4 upgrade
guide.

 * `default` Policy Privilege Escalation: If a parent token did not have the
   `default` policy attached to its token, it could still create children with
   the `default` policy. This is no longer allowed (unless the parent has
   `sudo` capability for the creation path). In most cases this is low severity
   since the access grants in the `default` policy are meant to be access
   grants that are acceptable for all tokens to have.
 * Leases Not Expired When Limited Use Token Runs Out of Uses: When using
   limited-use tokens to create leased secrets, if the limited-use token was
   revoked due to running out of uses (rather than due to TTL expiration or
   explicit revocation) it would fail to revoke the leased secrets. These
   secrets would still be revoked when their TTL expired, limiting the severity
   of this issue. An endpoint has been added (`auth/token/tidy`) that can
   perform housekeeping tasks on the token store; one of its tasks can detect
   this situation and revoke the associated leases.

FEATURES:

  * **Policy UI (Enterprise)**: Vault Enterprise UI now supports viewing,
    creating, and editing policies.

IMPROVEMENTS:

 * http: Vault now sets a `no-store` cache control header to make it more
   secure in setups that are not end-to-end encrypted [GH-2183]

BUG FIXES:

 * auth/ldap: Don't panic if dialing returns an error and starttls is enabled;
   instead, return the error [GH-2188]
 * ui (Enterprise): Submitting an unseal key now properly resets the
   form so a browser refresh isn't required to continue.

## 0.6.3 (December 6, 2016)

DEPRECATIONS/CHANGES:

 * Request size limitation: A maximum request size of 32MB is imposed to
   prevent a denial of service attack with arbitrarily large requests [GH-2108]
 * LDAP denies passwordless binds by default: In new LDAP mounts, or when
   existing LDAP mounts are rewritten, passwordless binds will be denied by
   default. The new `deny_null_bind` parameter can be set to `false` to allow
   these. [GH-2103]
 * Any audit backend activated satisfies conditions: Previously, when a new
   Vault node was taking over service in an HA cluster, all audit backends were
   required to be loaded successfully to take over active duty. This behavior
   now matches the behavior of the audit logging system itself: at least one
   audit backend must successfully be loaded. The server log contains an error
   when this occurs. This helps keep a Vault HA cluster working when there is a
   misconfiguration on a standby node. [GH-2083]

FEATURES:

 * **Web UI (Enterprise)**: Vault Enterprise now contains a built-in web UI
   that offers access to a number of features, including init/unsealing/sealing,
   authentication via userpass or LDAP, and K/V reading/writing. The capability
   set of the UI will be expanding rapidly in further releases. To enable it,
   set `ui = true` in the top level of Vault's configuration file and point a
   web browser at your Vault address.
 * **Google Cloud Storage Physical Backend**: You can now use GCS for storing
   Vault data [GH-2099]

IMPROVEMENTS:

 * auth/github: Policies can now be assigned to users as well as to teams
   [GH-2079]
 * cli: Set the number of retries on 500 down to 0 by default (no retrying). It
   can be very confusing to users when there is a pause while the retries
   happen if they haven't explicitly set it. With request forwarding the need
   for this is lessened anyways. [GH-2093]
 * core: Response wrapping is now allowed to be specified by backend responses
   (requires backends gaining support) [GH-2088]
 * physical/consul: When announcing service, use the scheme of the Vault server
   rather than the Consul client [GH-2146]
 * secret/consul: Added listing functionality to roles [GH-2065]
 * secret/postgresql: Added `revocation_sql` parameter on the role endpoint to
   enable customization of user revocation SQL statements [GH-2033]
 * secret/transit: Add listing of keys [GH-1987]

BUG FIXES:

 * api/unwrap, command/unwrap: Increase compatibility of `unwrap` command with
   Vault 0.6.1 and older [GH-2014]
 * api/unwrap, command/unwrap: Fix error when no client token exists [GH-2077]
 * auth/approle: Creating the index for the role_id properly [GH-2004]
 * auth/aws-ec2: Handle the case of multiple upgrade attempts when setting the
   instance-profile ARN [GH-2035]
 * auth/ldap: Avoid leaking connections on login [GH-2130]
 * command/path-help: Use the actual error generated by Vault rather than
   always using 500 when there is a path help error [GH-2153]
 * command/ssh: Use temporary file for identity and ensure its deletion before
   the command returns [GH-2016]
 * cli: Fix error printing values with `-field` if the values contained
   formatting directives [GH-2109]
 * command/server: Don't say mlock is supported on OSX when it isn't. [GH-2120]
 * core: Fix bug where a failure to come up as active node (e.g. if an audit
   backend failed) could lead to deadlock [GH-2083]
 * physical/mysql: Fix potential crash during setup due to a query failure
   [GH-2105]
 * secret/consul: Fix panic on user error [GH-2145]

## 0.6.2 (October 5, 2016)

DEPRECATIONS/CHANGES:

 * Convergent Encryption v2: New keys in `transit` using convergent mode will
   use a new nonce derivation mechanism rather than require the user to supply
   a nonce. While not explicitly increasing security, it minimizes the
   likelihood that a user will use the mode improperly and impact the security
   of their keys. Keys in convergent mode that were created in v0.6.1 will
   continue to work with the same mechanism (user-supplied nonce).
 * `etcd` HA off by default: Following in the footsteps of `dynamodb`, the
   `etcd` storage backend now requires that `ha_enabled` be explicitly
   specified in the configuration file. The backend currently has known broken
   HA behavior, so this flag discourages use by default without explicitly
   enabling it. If you are using this functionality, when upgrading, you should
   set `ha_enabled` to `"true"` *before* starting the new versions of Vault.
 * Default/Max lease/token TTLs are now 32 days: In previous versions of Vault
   the default was 30 days, but moving it to 32 days allows some operations
   (e.g. reauthenticating, renewing, etc.) to be performed via a monthly cron
   job.
 * AppRole Secret ID endpoints changed: Secret ID and Secret ID accessors are
   no longer part of request URLs. The GET and DELETE operations are now moved
   to new endpoints (`/lookup` and `/destroy`) which consumes the input from
   the body and not the URL.
 * AppRole requires at least one constraint: previously it was sufficient to
   turn off all AppRole authentication constraints (secret ID, CIDR block) and
   use the role ID only. It is now required that at least one additional
   constraint is enabled. Existing roles are unaffected, but any new roles or
   updated roles will require this.
 * Reading wrapped responses from `cubbyhole/response` is deprecated. The
   `sys/wrapping/unwrap` endpoint should be used instead as it provides
   additional security, auditing, and other benefits. The ability to read
   directly will be removed in a future release.
 * Request Forwarding is now on by default: in 0.6.1 this required toggling on,
   but is now enabled by default. This can be disabled via the
   `"disable_clustering"` parameter in Vault's
   [config](https://www.vaultproject.io/docs/config/index.html), or per-request
   with the `X-Vault-No-Request-Forwarding` header.
 * In prior versions a bug caused the `bound_iam_role_arn` value in the
   `aws-ec2` authentication backend to actually use the instance profile ARN.
   This has been corrected, but as a result there is a behavior change. To
   match using the instance profile ARN, a new parameter
   `bound_iam_instance_profile_arn` has been added. Existing roles will
   automatically transfer the value over to the correct parameter, but the next
   time the role is updated, the new meanings will take effect.

FEATURES:

 * **Secret ID CIDR Restrictions in `AppRole`**: Secret IDs generated under an
   approle can now specify a list of CIDR blocks from where the requests to
   generate secret IDs should originate from. If an approle already has CIDR
   restrictions specified, the CIDR restrictions on the secret ID should be a
   subset of those specified on the role [GH-1910]
 * **Initial Root Token PGP Encryption**: Similar to `generate-root`, the root
   token created at initialization time can now be PGP encrypted [GH-1883]
 * **Support Chained Intermediate CAs in `pki`**: The `pki` backend now allows,
   when a CA cert is being supplied as a signed root or intermediate, a trust
   chain of arbitrary length. The chain is returned as a parameter at
   certificate issue/sign time and is retrievable independently as well.
   [GH-1694]
 * **Response Wrapping Enhancements**: There are new endpoints to look up
   response wrapped token parameters; wrap arbitrary values; rotate wrapping
   tokens; and unwrap with enhanced validation. In addition, list operations
   can now be response-wrapped. [GH-1927]
 * **Transit Features**: The `transit` backend now supports generating random
   bytes and SHA sums; HMACs; and signing and verification functionality using
   EC keys (P-256 curve)

IMPROVEMENTS:

 * api: Return error when an invalid (as opposed to incorrect) unseal key is
   submitted, rather than ignoring it [GH-1782]
 * api: Add method to call `auth/token/create-orphan` endpoint [GH-1834]
 * api: Rekey operation now redirects from standbys to master [GH-1862]
 * audit/file: Sending a `SIGHUP` to Vault now causes Vault to close and
   re-open the log file, making it easier to rotate audit logs [GH-1953]
 * auth/aws-ec2: EC2 instances can get authenticated by presenting the identity
   document and its SHA256 RSA digest [GH-1961]
 * auth/aws-ec2: IAM bound parameters on the aws-ec2 backend will perform a
   prefix match instead of exact match [GH-1943]
 * auth/aws-ec2: Added a new constraint `bound_iam_instance_profile_arn` to
   refer to IAM instance profile ARN and fixed the earlier `bound_iam_role_arn`
   to refer to IAM role ARN instead of the instance profile ARN [GH-1913]
 * auth/aws-ec2: Backend generates the nonce by default and clients can
   explicitly disable reauthentication by setting empty nonce [GH-1889]
 * auth/token: Added warnings if tokens and accessors are used in URLs [GH-1806]
 * command/format: The `format` flag on select CLI commands takes `yml` as an
   alias for `yaml` [GH-1899]
 * core: Allow the size of the read cache to be set via the config file, and
   change the default value to 1MB (from 32KB) [GH-1784]
 * core: Allow single and two-character path parameters for most places
   [GH-1811]
 * core: Allow list operations to be response-wrapped [GH-1814]
 * core: Provide better protection against timing attacks in Shamir code
   [GH-1877]
 * core: Unmounting/disabling backends no longer returns an error if the mount
   didn't exist. This is line with elsewhere in Vault's API where `DELETE` is
   an idempotent operation. [GH-1903]
 * credential/approle: At least one constraint is required to be enabled while
   creating and updating a role [GH-1882]
 * secret/cassandra: Added consistency level for use with roles [GH-1931]
 * secret/mysql: SQL for revoking user can be configured on the role [GH-1914]
 * secret/transit: Use HKDF (RFC 5869) as the key derivation function for new
   keys [GH-1812]
 * secret/transit: Empty plaintext values are now allowed [GH-1874]

BUG FIXES:

 * audit: Fix panic being caused by some values logging as underlying Go types
   instead of formatted strings [GH-1912]
 * auth/approle: Fixed panic on deleting approle that doesn't exist [GH-1920]
 * auth/approle: Not letting secret IDs and secret ID accessors to get logged
   in plaintext in audit logs [GH-1947]
 * auth/aws-ec2: Allow authentication if the underlying host is in a bad state
   but the instance is running [GH-1884]
 * auth/token: Fixed metadata getting missed out from token lookup response by
   gracefully handling token entry upgrade [GH-1924]
 * cli: Don't error on newline in token file [GH-1774]
 * core: Pass back content-type header for forwarded requests [GH-1791]
 * core: Fix panic if the same key was given twice to `generate-root` [GH-1827]
 * core: Fix potential deadlock on unmount/remount [GH-1793]
 * physical/file: Remove empty directories from the `file` storage backend [GH-1821]
 * physical/zookeeper: Remove empty directories from the `zookeeper` storage
   backend and add a fix to the `file` storage backend's logic [GH-1964]
 * secret/aws: Added update operation to `aws/sts` path to consider `ttl`
   parameter [39b75c6]
 * secret/aws: Mark STS secrets as non-renewable [GH-1804]
 * secret/cassandra: Properly store session for re-use [GH-1802]
 * secret/ssh: Fix panic when revoking SSH dynamic keys [GH-1781]

## 0.6.1 (August 22, 2016)

DEPRECATIONS/CHANGES:

 * Once the active node is 0.6.1, standby nodes must also be 0.6.1 in order to
   connect to the HA cluster. We recommend following our [general upgrade
   instructions](https://www.vaultproject.io/docs/install/upgrade.html) in
   addition to 0.6.1-specific upgrade instructions to ensure that this is not
   an issue.
 * Status codes for sealed/uninitialized Vaults have changed to `503`/`501`
   respectively. See the [version-specific upgrade
   guide](https://www.vaultproject.io/docs/install/upgrade-to-0.6.1.html) for
   more details.
 * Root tokens (tokens with the `root` policy) can no longer be created except
   by another root token or the `generate-root` endpoint.
 * Issued certificates from the `pki` backend against new roles created or
   modified after upgrading will contain a set of default key usages.
 * The `dynamodb` physical data store no longer supports HA by default. It has
   some non-ideal behavior around failover that was causing confusion. See the
   [documentation](https://www.vaultproject.io/docs/config/index.html#ha_enabled)
   for information on enabling HA mode. It is very important that this
   configuration is added _before upgrading_.
 * The `ldap` backend no longer searches for `memberOf` groups as part of its
   normal flow. Instead, the desired group filter must be specified. This fixes
   some errors and increases speed for directories with different structures,
   but if this behavior has been relied upon, ensure that you see the upgrade
   notes _before upgrading_.
 * `app-id` is now deprecated with the addition of the new AppRole backend.
   There are no plans to remove it, but we encourage using AppRole whenever
   possible, as it offers enhanced functionality and can accommodate many more
   types of authentication paradigms.

FEATURES:

 * **AppRole Authentication Backend**: The `approle` backend is a
   machine-oriented authentication backend that provides a similar concept to
   App-ID while adding many missing features, including a pull model that
   allows for the backend to generate authentication credentials rather than
   requiring operators or other systems to push credentials in. It should be
   useful in many more situations than App-ID. The inclusion of this backend
   deprecates App-ID. [GH-1426]
 * **Request Forwarding**: Vault servers can now forward requests to each other
   rather than redirecting clients. This feature is off by default in 0.6.1 but
   will be on by default in the next release. See the [HA concepts
   page](https://www.vaultproject.io/docs/concepts/ha.html) for information on
   enabling and configuring it. [GH-443]
 * **Convergent Encryption in `Transit`**: The `transit` backend now supports a
   convergent encryption mode where the same plaintext will produce the same
   ciphertext. Although very useful in some situations, this has potential
   security implications, which are mostly mitigated by requiring the use of
   key derivation when convergent encryption is enabled. See [the `transit`
   backend
   documentation](https://www.vaultproject.io/docs/secrets/transit/index.html)
   for more details. [GH-1537]
 * **Improved LDAP Group Filters**: The `ldap` auth backend now uses templates
   to define group filters, providing the capability to support some
   directories that could not easily be supported before (especially specific
   Active Directory setups with nested groups). [GH-1388]
 * **Key Usage Control in `PKI`**: Issued certificates from roles created or
   modified after upgrading contain a set of default key usages for increased
   compatibility with OpenVPN and some other software. This set can be changed
   when writing a role definition. Existing roles are unaffected. [GH-1552]
 * **Request Retrying in the CLI and Go API**: Requests that fail with a `5xx`
   error code will now retry after a backoff. The maximum total number of
   retries (including disabling this functionality) can be set with an
   environment variable. See the [environment variable
   documentation](https://www.vaultproject.io/docs/commands/environment.html)
   for more details. [GH-1594]
 * **Service Discovery in `vault init`**: The new `-auto` option on `vault init`
   will perform service discovery using Consul. When only one node is discovered,
   it will be initialized and when more than one node is discovered, they will
   be output for easy selection. See `vault init --help` for more details. [GH-1642]
 * **MongoDB Secret Backend**: Generate dynamic unique MongoDB database
   credentials based on configured roles. Sponsored by
   [CommerceHub](http://www.commercehub.com/). [GH-1414]
 * **Circonus Metrics Integration**: Vault can now send metrics to
   [Circonus](http://www.circonus.com/). See the [configuration
   documentation](https://www.vaultproject.io/docs/config/index.html) for
   details. [GH-1646]

IMPROVEMENTS:

 * audit: Added a unique identifier to each request which will also be found in
   the request portion of the response. [GH-1650]
 * auth/aws-ec2: Added a new constraint `bound_account_id` to the role
   [GH-1523]
 * auth/aws-ec2: Added a new constraint `bound_iam_role_arn` to the role
   [GH-1522]
 * auth/aws-ec2: Added `ttl` field for the role [GH-1703]
 * auth/ldap, secret/cassandra, physical/consul: Clients with `tls.Config`
   have the minimum TLS version set to 1.2 by default. This is configurable.
 * auth/token: Added endpoint to list accessors [GH-1676]
 * auth/token: Added `disallowed_policies` option to token store roles [GH-1681]
 * auth/token: `root` or `sudo` tokens can now create periodic tokens via
   `auth/token/create`; additionally, the same token can now be periodic and
   have an explicit max TTL [GH-1725]
 * build: Add support for building on Solaris/Illumos [GH-1726]
 * cli: Output formatting in the presence of warnings in the response object
   [GH-1533]
 * cli: `vault auth` command supports a `-path` option to take in the path at
   which the auth backend is enabled, thereby allowing authenticating against
   different paths using the command options [GH-1532]
 * cli: `vault auth -methods` will now display the config settings of the mount
   [GH-1531]
 * cli: `vault read/write/unwrap -field` now allows selecting token response
   fields [GH-1567]
 * cli: `vault write -field` now allows selecting wrapped response fields
   [GH-1567]
 * command/status: Version information and cluster details added to the output
   of `vault status` command [GH-1671]
 * core: Response wrapping is now enabled for login endpoints [GH-1588]
 * core: The duration of leadership is now exported via events through
   telemetry [GH-1625]
 * core: `sys/capabilities-self` is now accessible as part of the `default`
   policy [GH-1695]
 * core: `sys/renew` is now accessible as part of the `default` policy [GH-1701]
 * core: Unseal keys will now be returned in both hex and base64 forms, and
   either can be used [GH-1734]
 * core: Responses from most `/sys` endpoints now return normal `api.Secret`
   structs in addition to the values they carried before. This means that
   response wrapping can now be used with most authenticated `/sys` operations
   [GH-1699]
 * physical/etcd: Support `ETCD_ADDR` env var for specifying addresses [GH-1576]
 * physical/consul: Allowing additional tags to be added to Consul service
   registration via `service_tags` option [GH-1643]
 * secret/aws: Listing of roles is supported now  [GH-1546]
 * secret/cassandra: Add `connect_timeout` value for Cassandra connection
   configuration [GH-1581]
 * secret/mssql,mysql,postgresql: Reading of connection settings is supported
   in all the sql backends [GH-1515]
 * secret/mysql: Added optional maximum idle connections value to MySQL
   connection configuration [GH-1635]
 * secret/mysql: Use a combination of the role name and token display name in
   generated user names and allow the length to be controlled [GH-1604]
 * secret/{cassandra,mssql,mysql,postgresql}: SQL statements can now be passed
   in via one of four ways: a semicolon-delimited string, a base64-delimited
   string, a serialized JSON string array, or a base64-encoded serialized JSON
   string array [GH-1686]
 * secret/ssh: Added `allowed_roles` to vault-ssh-helper's config and returning
   role name as part of response of `verify` API
 * secret/ssh: Added passthrough of command line arguments to `ssh` [GH-1680]
 * sys/health: Added version information to the response of health status
   endpoint [GH-1647]
 * sys/health: Cluster information isbe returned as part of health status when
   Vault is unsealed [GH-1671]
 * sys/mounts: MountTable data is compressed before serializing to accommodate
   thousands of mounts [GH-1693]
 * website: The [token
   concepts](https://www.vaultproject.io/docs/concepts/tokens.html) page has
   been completely rewritten [GH-1725]

BUG FIXES:

 * auth/aws-ec2: Added a nil check for stored whitelist identity object
   during renewal [GH-1542]
 * auth/cert: Fix panic if no client certificate is supplied [GH-1637]
 * auth/token: Don't report that a non-expiring root token is renewable, as
   attempting to renew it results in an error [GH-1692]
 * cli: Don't retry a command when a redirection is received [GH-1724]
 * core: Fix regression causing status codes to be `400` in most non-5xx error
   cases [GH-1553]
 * core: Fix panic that could occur during a leadership transition [GH-1627]
 * physical/postgres: Remove use of prepared statements as this causes
   connection multiplexing software to break [GH-1548]
 * physical/consul: Multiple Vault nodes on the same machine leading to check ID
   collisions were resulting in incorrect health check responses [GH-1628]
 * physical/consul: Fix deregistration of health checks on exit [GH-1678]
 * secret/postgresql: Check for existence of role before attempting deletion
   [GH-1575]
 * secret/postgresql: Handle revoking roles that have privileges on sequences
   [GH-1573]
 * secret/postgresql(,mysql,mssql): Fix incorrect use of database over
   transaction object which could lead to connection exhaustion [GH-1572]
 * secret/pki: Fix parsing CA bundle containing trailing whitespace [GH-1634]
 * secret/pki: Fix adding email addresses as SANs [GH-1688]
 * secret/pki: Ensure that CRL values are always UTC, per RFC [GH-1727]
 * sys/seal-status: Fixed nil Cluster object while checking seal status [GH-1715]

## 0.6.0 (June 14th, 2016)

SECURITY:

 * Although `sys/revoke-prefix` was intended to revoke prefixes of secrets (via
   lease IDs, which incorporate path information) and
   `auth/token/revoke-prefix` was intended to revoke prefixes of tokens (using
   the tokens' paths and, since 0.5.2, role information), in implementation
   they both behaved exactly the same way since a single component in Vault is
   responsible for managing lifetimes of both, and the type of the tracked
   lifetime was not being checked. The end result was that either endpoint
   could revoke both secret leases and tokens. We consider this a very minor
   security issue as there are a number of mitigating factors: both endpoints
   require `sudo` capability in addition to write capability, preventing
   blanket ACL path globs from providing access; both work by using the prefix
   to revoke as a part of the endpoint path, allowing them to be properly
   ACL'd; and both are intended for emergency scenarios and users should
   already not generally have access to either one. In order to prevent
   confusion, we have simply removed `auth/token/revoke-prefix` in 0.6, and
   `sys/revoke-prefix` will be meant for both leases and tokens instead.

DEPRECATIONS/CHANGES:

 * `auth/token/revoke-prefix` has been removed. See the security notice for
   details. [GH-1280]
 * Vault will now automatically register itself as the `vault` service when
   using the `consul` backend and will perform its own health checks.  See
   the Consul backend documentation for information on how to disable
   auto-registration and service checks.
 * List operations that do not find any keys now return a `404` status code
   rather than an empty response object [GH-1365]
 * CA certificates issued from the `pki` backend no longer have associated
   leases, and any CA certs already issued will ignore revocation requests from
   the lease manager. This is to prevent CA certificates from being revoked
   when the token used to issue the certificate expires; it was not be obvious
   to users that they need to ensure that the token lifetime needed to be at
   least as long as a potentially very long-lived CA cert.

FEATURES:

 * **AWS EC2 Auth Backend**: Provides a secure introduction mechanism for AWS
   EC2 instances allowing automated retrieval of Vault tokens. Unlike most
   Vault authentication backends, this backend does not require first deploying
   or provisioning security-sensitive credentials (tokens, username/password,
   client certificates, etc). Instead, it treats AWS as a Trusted Third Party
   and uses the cryptographically signed dynamic metadata information that
   uniquely represents each EC2 instance. [Vault
   Enterprise](https://www.hashicorp.com/vault.html) customers have access to a
   turnkey client that speaks the backend API and makes access to a Vault token
   easy.
 * **Response Wrapping**: Nearly any response within Vault can now be wrapped
   inside a single-use, time-limited token's cubbyhole, taking the [Cubbyhole
   Authentication
   Principles](https://www.hashicorp.com/blog/vault-cubbyhole-principles.html)
   mechanism to its logical conclusion. Retrieving the original response is as
   simple as a single API command or the new `vault unwrap` command. This makes
   secret distribution easier and more secure, including secure introduction.
 * **Azure Physical Backend**: You can now use Azure blob object storage as
   your Vault physical data store [GH-1266]
 * **Swift Physical Backend**: You can now use Swift blob object storage as
   your Vault physical data store [GH-1425]
 * **Consul Backend Health Checks**: The Consul backend will automatically
   register a `vault` service and perform its own health checking. By default
   the active node can be found at `active.vault.service.consul` and all with
   standby nodes are `standby.vault.service.consul`. Sealed vaults are marked
   critical and are not listed by default in Consul's service discovery.  See
   the documentation for details. [GH-1349]
 * **Explicit Maximum Token TTLs**: You can now set explicit maximum TTLs on
   tokens that do not honor changes in the system- or mount-set values. This is
   useful, for instance, when the max TTL of the system or the `auth/token`
   mount must be set high to accommodate certain needs but you want more
   granular restrictions on tokens being issued directly from the Token
   authentication backend at `auth/token`. [GH-1399]
 * **Non-Renewable Tokens**: When creating tokens directly through the token
   authentication backend, you can now specify in both token store roles and
   the API whether or not a token should be renewable, defaulting to `true`.
 * **RabbitMQ Secret Backend**: Vault can now generate credentials for
   RabbitMQ. Vhosts and tags can be defined within roles. [GH-788]

IMPROVEMENTS:

 * audit: Add the DisplayName value to the copy of the Request object embedded
   in the associated Response, to match the original Request object [GH-1387]
 * audit: Enable auditing of the `seal` and `step-down` commands [GH-1435]
 * backends: Remove most `root`/`sudo` paths in favor of normal ACL mechanisms.
   A particular exception are any current MFA paths. A few paths in `token` and
   `sys` also require `root` or `sudo`. [GH-1478]
 * command/auth: Restore the previous authenticated token if the `auth` command
   fails to authenticate the provided token [GH-1233]
 * command/write: `-format` and `-field` can now be used with the `write`
   command [GH-1228]
 * core: Add `mlock` support for FreeBSD, OpenBSD, and Darwin [GH-1297]
 * core: Don't keep lease timers around when tokens are revoked [GH-1277]
 * core: If using the `disable_cache` option, caches for the policy store and
   the `transit` backend are now disabled as well [GH-1346]
 * credential/cert: Renewal requests are rejected if the set of policies has
   changed since the token was issued [GH-477]
 * credential/cert: Check CRLs for specific non-CA certs configured in the
   backend [GH-1404]
 * credential/ldap: If `groupdn` is not configured, skip searching LDAP and
   only return policies for local groups, plus a warning [GH-1283]
 * credential/ldap: `vault list` support for users and groups [GH-1270]
 * credential/ldap: Support for the `memberOf` attribute for group membership
   searching [GH-1245]
 * credential/userpass: Add list support for users [GH-911]
 * credential/userpass: Remove user configuration paths from requiring sudo, in
   favor of normal ACL mechanisms [GH-1312]
 * credential/token: Sanitize policies and add `default` policies in appropriate
   places [GH-1235]
 * credential/token: Setting the renewable status of a token is now possible
   via `vault token-create` and the API. The default is true, but tokens can be
   specified as non-renewable. [GH-1499]
 * secret/aws: Use chain credentials to allow environment/EC2 instance/shared
   providers [GH-307]
 * secret/aws: Support for STS AssumeRole functionality [GH-1318]
 * secret/consul: Reading consul access configuration supported. The response
   will contain non-sensitive information only [GH-1445]
 * secret/pki: Added `exclude_cn_from_sans` field to prevent adding the CN to
   DNS or Email Subject Alternate Names [GH-1220]
 * secret/pki: Added list support for certificates [GH-1466]
 * sys/capabilities: Enforce ACL checks for requests that query the capabilities
   of a token on a given path [GH-1221]
 * sys/health: Status information can now be retrieved with `HEAD` [GH-1509]

BUG FIXES:

 * command/read: Fix panic when using `-field` with a non-string value [GH-1308]
 * command/token-lookup: Fix TTL showing as 0 depending on how a token was
   created. This only affected the value shown at lookup, not the token
   behavior itself. [GH-1306]
 * command/various: Tell the JSON decoder to not convert all numbers to floats;
   fixes some various places where numbers were showing up in scientific
   notation
 * command/server: Prioritized `devRootTokenID` and `devListenAddress` flags
   over their respective env vars [GH-1480]
 * command/ssh: Provided option to disable host key checking. The automated
   variant of `vault ssh` command uses `sshpass` which was failing to handle
   host key checking presented by the `ssh` binary. [GH-1473]
 * core: Properly persist mount-tuned TTLs for auth backends [GH-1371]
 * core: Don't accidentally crosswire SIGINT to the reload handler [GH-1372]
 * credential/github: Make organization comparison case-insensitive during
   login [GH-1359]
 * credential/github: Fix panic when renewing a token created with some earlier
   versions of Vault [GH-1510]
 * credential/github: The token used to log in via `vault auth` can now be
   specified in the `VAULT_AUTH_GITHUB_TOKEN` environment variable [GH-1511]
 * credential/ldap: Fix problem where certain error conditions when configuring
   or opening LDAP connections would cause a panic instead of return a useful
   error message [GH-1262]
 * credential/token: Fall back to normal parent-token semantics if
   `allowed_policies` is empty for a role. Using `allowed_policies` of
   `default` resulted in the same behavior anyways. [GH-1276]
 * credential/token: Fix issues renewing tokens when using the "suffix"
   capability of token roles [GH-1331]
 * credential/token: Fix lookup via POST showing the request token instead of
   the desired token [GH-1354]
 * credential/various: Fix renewal conditions when `default` policy is not
   contained in the backend config [GH-1256]
 * physical/s3: Don't panic in certain error cases from bad S3 responses [GH-1353]
 * secret/consul: Use non-pooled Consul API client to avoid leaving files open
   [GH-1428]
 * secret/pki: Don't check whether a certificate is destined to be a CA
   certificate if sign-verbatim endpoint is used [GH-1250]

## 0.5.3 (May 27th, 2016)

SECURITY:

 * Consul ACL Token Revocation: An issue was reported to us indicating that
   generated Consul ACL tokens were not being properly revoked. Upon
   investigation, we found that this behavior was reproducible in a specific
   scenario: when a generated lease for a Consul ACL token had been renewed
   prior to revocation. In this case, the generated token was not being
   properly persisted internally through the renewal function, leading to an
   error during revocation due to the missing token. Unfortunately, this was
   coded as a user error rather than an internal error, and the revocation
   logic was expecting internal errors if revocation failed. As a result, the
   revocation logic believed the revocation to have succeeded when it in fact
   failed, causing the lease to be dropped while the token was still valid
   within Consul. In this release, the Consul backend properly persists the
   token through renewals, and the revocation logic has been changed to
   consider any error type to have been a failure to revoke, causing the lease
   to persist and attempt to be revoked later.

We have written an example shell script that searches through Consul's ACL
tokens and looks for those generated by Vault, which can be used as a template
for a revocation script as deemed necessary for any particular security
response. The script is available at
https://gist.github.com/jefferai/6233c2963f9407a858d84f9c27d725c0

Please note that any outstanding leases for Consul tokens produced prior to
0.5.3 that have been renewed will continue to exhibit this behavior. As a
result, we recommend either revoking all tokens produced by the backend and
issuing new ones, or if needed, a more advanced variant of the provided example
could use the timestamp embedded in each generated token's name to decide which
tokens are too old and should be deleted. This could then be run periodically
up until the maximum lease time for any outstanding pre-0.5.3 tokens has
expired.

This is a security-only release. There are no other code changes since 0.5.2.
The binaries have one additional change: they are built against Go 1.6.1 rather
than Go 1.6, as Go 1.6.1 contains two security fixes to the Go programming
language itself.

## 0.5.2 (March 16th, 2016)

FEATURES:

 * **MSSQL Backend**: Generate dynamic unique MSSQL database credentials based
   on configured roles [GH-998]
 * **Token Accessors**: Vault now provides an accessor with each issued token.
   This accessor is an identifier that can be used for a limited set of
   actions, notably for token revocation. This value can be logged in
   plaintext to audit logs, and in combination with the plaintext metadata
   logged to audit logs, provides a searchable and straightforward way to
   revoke particular users' or services' tokens in many cases. To enable
   plaintext audit logging of these accessors, set `hmac_accessor=false` when
   enabling an audit backend.
 * **Token Credential Backend Roles**: Roles can now be created in the `token`
   credential backend that allow modifying token behavior in ways that are not
   otherwise exposed or easily delegated. This allows creating tokens with a
   fixed set (or subset) of policies (rather than a subset of the calling
   token's), periodic tokens with a fixed TTL but no expiration, specified
   prefixes, and orphans.
 * **Listener Certificate Reloading**: Vault's configured listeners now reload
   their TLS certificate and private key when the Vault process receives a
   SIGHUP.

IMPROVEMENTS:

 * auth/token: Endpoints optionally accept tokens from the HTTP body rather
   than just from the URLs [GH-1211]
 * auth/token,sys/capabilities: Added new endpoints
   `auth/token/lookup-accessor`, `auth/token/revoke-accessor` and
   `sys/capabilities-accessor`, which enables performing the respective actions
   with just the accessor of the tokens, without having access to the actual
   token [GH-1188]
 * core: Ignore leading `/` in policy paths [GH-1170]
 * core: Ignore leading `/` in mount paths [GH-1172]
 * command/policy-write: Provided HCL is now validated for format violations
   and provides helpful information around where the violation occurred
   [GH-1200]
 * command/server: The initial root token ID when running in `-dev` mode can
   now be specified via `-dev-root-token-id` or the environment variable
   `VAULT_DEV_ROOT_TOKEN_ID` [GH-1162]
 * command/server: The listen address when running in `-dev` mode can now be
   specified via `-dev-listen-address` or the environment variable
   `VAULT_DEV_LISTEN_ADDRESS` [GH-1169]
 * command/server: The configured listeners now reload their TLS
   certificates/keys when Vault is SIGHUP'd [GH-1196]
 * command/step-down: New `vault step-down` command and API endpoint to force
   the targeted node to give up active status, but without sealing. The node
   will wait ten seconds before attempting to grab the lock again. [GH-1146]
 * command/token-renew: Allow no token to be passed in; use `renew-self` in
   this case. Change the behavior for any token being passed in to use `renew`.
   [GH-1150]
 * credential/app-id: Allow `app-id` parameter to be given in the login path;
   this causes the `app-id` to be part of the token path, making it easier to
   use with `revoke-prefix` [GH-424]
 * credential/cert: Non-CA certificates can be used for authentication. They
   must be matched exactly (issuer and serial number) for authentication, and
   the certificate must carry the client authentication or 'any' extended usage
   attributes. [GH-1153]
 * credential/cert: Subject and Authority key IDs are output in metadata; this
   allows more flexible searching/revocation in the audit logs [GH-1183]
 * credential/cert: Support listing configured certs [GH-1212]
 * credential/userpass: Add support for `create`/`update` capability
   distinction in user path, and add user-specific endpoints to allow changing
   the password and policies [GH-1216]
 * credential/token: Add roles [GH-1155]
 * secret/mssql: Add MSSQL backend [GH-998]
 * secret/pki: Add revocation time (zero or Unix epoch) to `pki/cert/SERIAL`
   endpoint [GH-1180]
 * secret/pki: Sanitize serial number in `pki/revoke` endpoint to allow some
   other formats [GH-1187]
 * secret/ssh: Added documentation for `ssh/config/zeroaddress` endpoint.
   [GH-1154]
 * sys: Added new endpoints `sys/capabilities` and `sys/capabilities-self` to
   fetch the capabilities of a token on a given path [GH-1171]
 * sys: Added `sys/revoke-force`, which enables a user to ignore backend errors
   when revoking a lease, necessary in some emergency/failure scenarios
   [GH-1168]
 * sys: The return codes from `sys/health` can now be user-specified via query
   parameters [GH-1199]

BUG FIXES:

 * logical/cassandra: Apply hyphen/underscore replacement to the entire
   generated username, not just the UUID, in order to handle token display name
   hyphens [GH-1140]
 * physical/etcd: Output actual error when cluster sync fails [GH-1141]
 * vault/expiration: Not letting the error responses from the backends to skip
   during renewals [GH-1176]

## 0.5.1 (February 25th, 2016)

DEPRECATIONS/CHANGES:

 * RSA keys less than 2048 bits are no longer supported in the PKI backend.
   1024-bit keys are considered unsafe and are disallowed in the Internet PKI.
   The `pki` backend has enforced SHA256 hashes in signatures from the
   beginning, and software that can handle these hashes should be able to
   handle larger key sizes. [GH-1095]
 * The PKI backend now does not automatically delete expired certificates,
   including from the CRL. Doing so could lead to a situation where a time
   mismatch between the Vault server and clients could result in a certificate
   that would not be considered expired by a client being removed from the CRL.
   The new `pki/tidy` endpoint can be used to trigger expirations. [GH-1129]
 * The `cert` backend now performs a variant of channel binding at renewal time
   for increased security. In order to not overly burden clients, a notion of
   identity is used. This functionality can be disabled. See the 0.5.1 upgrade
   guide for more specific information [GH-1127]

FEATURES:

 * **Codebase Audit**: Vault's 0.5 codebase was audited by iSEC. (The terms of
   the audit contract do not allow us to make the results public.) [GH-220]

IMPROVEMENTS:

 * api: The `VAULT_TLS_SERVER_NAME` environment variable can be used to control
   the SNI header during TLS connections [GH-1131]
 * api/health: Add the server's time in UTC to health responses [GH-1117]
 * command/rekey and command/generate-root: These now return the status at
   attempt initialization time, rather than requiring a separate fetch for the
   nonce [GH-1054]
 * credential/cert: Don't require root/sudo tokens for the `certs/` and `crls/`
   paths; use normal ACL behavior instead [GH-468]
 * credential/github: The validity of the token used for login will be checked
   at renewal time [GH-1047]
 * credential/github: The `config` endpoint no longer requires a root token;
   normal ACL path matching applies
 * deps: Use the standardized Go 1.6 vendoring system
 * secret/aws: Inform users of AWS-imposed policy restrictions around STS
   tokens if they attempt to use an invalid policy [GH-1113]
 * secret/mysql: The MySQL backend now allows disabling verification of the
   `connection_url` [GH-1096]
 * secret/pki: Submitted CSRs are now verified to have the correct key type and
   minimum number of bits according to the role. The exception is intermediate
   CA signing and the `sign-verbatim` path [GH-1104]
 * secret/pki: New `tidy` endpoint to allow expunging expired certificates.
   [GH-1129]
 * secret/postgresql: The PostgreSQL backend now allows disabling verification
   of the `connection_url` [GH-1096]
 * secret/ssh: When verifying an OTP, return 400 if it is not valid instead of
   204 [GH-1086]
 * credential/app-id: App ID backend will check the validity of app-id and user-id
   during renewal time [GH-1039]
 * credential/cert: TLS Certificates backend, during renewal, will now match the
   client identity with the client identity used during login [GH-1127]

BUG FIXES:

 * credential/ldap: Properly escape values being provided to search filters
   [GH-1100]
 * secret/aws: Capping on length of usernames for both IAM and STS types
   [GH-1102]
 * secret/pki: If a cert is not found during lookup of a serial number,
   respond with a 400 rather than a 500 [GH-1085]
 * secret/postgresql: Add extra revocation statements to better handle more
   permission scenarios [GH-1053]
 * secret/postgresql: Make connection_url work properly [GH-1112]

## 0.5.0 (February 10, 2016)

SECURITY:

 * Previous versions of Vault could allow a malicious user to hijack the rekey
   operation by canceling an operation in progress and starting a new one. The
   practical application of this is very small. If the user was an unseal key
   owner, they could attempt to do this in order to either receive unencrypted
   reseal keys or to replace the PGP keys used for encryption with ones under
   their control. However, since this would invalidate any rekey progress, they
   would need other unseal key holders to resubmit, which would be rather
   suspicious during this manual operation if they were not also the original
   initiator of the rekey attempt. If the user was not an unseal key holder,
   there is no benefit to be gained; the only outcome that could be attempted
   would be a denial of service against a legitimate rekey operation by sending
   cancel requests over and over. Thanks to Josh Snyder for the report!

DEPRECATIONS/CHANGES:

 * `s3` physical backend: Environment variables are now preferred over
   configuration values. This makes it behave similar to the rest of Vault,
   which, in increasing order of preference, uses values from the configuration
   file, environment variables, and CLI flags. [GH-871]
 * `etcd` physical backend: `sync` functionality is now supported and turned on
   by default. This can be disabled. [GH-921]
 * `transit`: If a client attempts to encrypt a value with a key that does not
   yet exist, what happens now depends on the capabilities set in the client's
   ACL policies. If the client has `create` (or `create` and `update`)
   capability, the key will upsert as in the past. If the client has `update`
   capability, they will receive an error. [GH-1012]
 * `token-renew` CLI command: If the token given for renewal is the same as the
   client token, the `renew-self` endpoint will be used in the API. Given that
   the `default` policy (by default) allows all clients access to the
   `renew-self` endpoint, this makes it much more likely that the intended
   operation will be successful. [GH-894]
 * Token `lookup`: the `ttl` value in the response now reflects the actual
   remaining TTL rather than the original TTL specified when the token was
   created; this value is now located in `creation_ttl` [GH-986]
 * Vault no longer uses grace periods on leases or token TTLs. Uncertainty
   about the length grace period for any given backend could cause confusion
   and uncertainty. [GH-1002]
 * `rekey`: Rekey now requires a nonce to be supplied with key shares. This
   nonce is generated at the start of a rekey attempt and is unique for that
   attempt.
 * `status`: The exit code for the `status` CLI command is now `2` for an
   uninitialized Vault instead of `1`. `1` is returned for errors. This better
   matches the rest of the CLI.

FEATURES:

 * **Split Data/High Availability Physical Backends**: You can now configure
   two separate physical backends: one to be used for High Availability
   coordination and another to be used for encrypted data storage. See the
   [configuration
   documentation](https://vaultproject.io/docs/config/index.html) for details.
   [GH-395]
 * **Fine-Grained Access Control**: Policies can now use the `capabilities` set
   to specify fine-grained control over operations allowed on a path, including
   separation of `sudo` privileges from other privileges. These can be mixed
   and matched in any way desired. The `policy` value is kept for backwards
   compatibility. See the [updated policy
   documentation](https://vaultproject.io/docs/concepts/policies.html) for
   details. [GH-914]
 * **List Support**: Listing is now supported via the API and the new `vault
   list` command. This currently supports listing keys in the `generic` and
   `cubbyhole` backends and a few other places (noted in the IMPROVEMENTS
   section below). Different parts of the API and backends will need to
   implement list capabilities in ways that make sense to particular endpoints,
   so further support will appear over time. [GH-617]
 * **Root Token Generation via Unseal Keys**: You can now use the
   `generate-root` CLI command to generate new orphaned, non-expiring root
   tokens in case the original is lost or revoked (accidentally or
   purposefully). This requires a quorum of unseal key holders. The output
   value is protected via any PGP key of the initiator's choosing or a one-time
   pad known only to the initiator (a suitable pad can be generated via the
   `-genotp` flag to the command. [GH-915]
 * **Unseal Key Archiving**: You can now optionally have Vault store your
   unseal keys in your chosen physical store for disaster recovery purposes.
   This option is only available when the keys are encrypted with PGP. [GH-907]
 * **Keybase Support for PGP Encryption Keys**: You can now specify Keybase
   users when passing in PGP keys to the `init`, `rekey`, and `generate-root`
   CLI commands.  Public keys for these users will be fetched automatically.
   [GH-901]
 * **DynamoDB HA Physical Backend**: There is now a new, community-supported
   HA-enabled physical backend using Amazon DynamoDB. See the [configuration
   documentation](https://vaultproject.io/docs/config/index.html) for details.
   [GH-878]
 * **PostgreSQL Physical Backend**: There is now a new, community-supported
   physical backend using PostgreSQL. See the [configuration
   documentation](https://vaultproject.io/docs/config/index.html) for details.
   [GH-945]
 * **STS Support in AWS Secret Backend**: You can now use the AWS secret
   backend to fetch STS tokens rather than IAM users. [GH-927]
 * **Speedups in the transit backend**: The `transit` backend has gained a
   cache, and now loads only the working set of keys (e.g. from the
   `min_decryption_version` to the current key version) into its working set.
   This provides large speedups and potential memory savings when the `rotate`
   feature of the backend is used heavily.

IMPROVEMENTS:

 * cli: Output secrets sorted by key name [GH-830]
 * cli: Support YAML as an output format [GH-832]
 * cli: Show an error if the output format is incorrect, rather than falling
   back to an empty table [GH-849]
 * cli: Allow setting the `advertise_addr` for HA via the
   `VAULT_ADVERTISE_ADDR` environment variable [GH-581]
 * cli/generate-root: Add generate-root and associated functionality [GH-915]
 * cli/init: Add `-check` flag that returns whether Vault is initialized
   [GH-949]
 * cli/server: Use internal functions for the token-helper rather than shelling
   out, which fixes some problems with using a static binary in Docker or paths
   with multiple spaces when launching in `-dev` mode [GH-850]
 * cli/token-lookup: Add token-lookup command [GH-892]
 * command/{init,rekey}: Allow ASCII-armored keychain files to be arguments for
   `-pgp-keys` [GH-940]
 * conf: Use normal bool values rather than empty/non-empty for the
   `tls_disable` option [GH-802]
 * credential/ldap: Add support for binding, both anonymously (to discover a
   user DN) and via a username and password [GH-975]
 * credential/token: Add `last_renewal_time` to token lookup calls [GH-896]
 * credential/token: Change `ttl` to reflect the current remaining TTL; the
   original value is in `creation_ttl` [GH-1007]
 * helper/certutil: Add ability to parse PKCS#8 bundles [GH-829]
 * logical/aws: You can now get STS tokens instead of IAM users [GH-927]
 * logical/cassandra: Add `protocol_version` parameter to set the CQL proto
   version [GH-1005]
 * logical/cubbyhole: Add cubbyhole access to default policy [GH-936]
 * logical/mysql: Add list support for roles path [GH-984]
 * logical/pki: Fix up key usages being specified for CAs [GH-989]
 * logical/pki: Add list support for roles path [GH-985]
 * logical/pki: Allow `pem_bundle` to be specified as the format, which
   provides a concatenated PEM bundle of returned values [GH-1008]
 * logical/pki: Add 30 seconds of slack to the validity start period to
   accommodate some clock skew in machines [GH-1036]
 * logical/postgres: Add `max_idle_connections` parameter [GH-950]
 * logical/postgres: Add list support for roles path
 * logical/ssh: Add list support for roles path [GH-983]
 * logical/transit: Keys are archived and only keys between the latest version
   and `min_decryption_version` are loaded into the working set. This can
   provide a very large speed increase when rotating keys very often. [GH-977]
 * logical/transit: Keys are now cached, which should provide a large speedup
   in most cases [GH-979]
 * physical/cache: Use 2Q cache instead of straight LRU [GH-908]
 * physical/etcd: Support basic auth [GH-859]
 * physical/etcd: Support sync functionality and enable by default [GH-921]

BUG FIXES:

 * api: Correct the HTTP verb used in the LookupSelf method [GH-887]
 * api: Fix the output of `Sys().MountConfig(...)` to return proper values
   [GH-1017]
 * command/read: Fix panic when an empty argument was given [GH-923]
 * command/ssh: Fix panic when username lookup fails [GH-886]
 * core: When running in standalone mode, don't advertise that we are active
   until post-unseal setup completes [GH-872]
 * core: Update go-cleanhttp dependency to ensure idle connections aren't
   leaked [GH-867]
 * core: Don't allow tokens to have duplicate policies [GH-897]
 * core: Fix regression in `sys/renew` that caused information stored in the
   Secret part of the response to be lost [GH-912]
 * physical: Use square brackets when setting an IPv6-based advertise address
   as the auto-detected advertise address [GH-883]
 * physical/s3: Use an initialized client when using IAM roles to fix a
   regression introduced against newer versions of the AWS Go SDK [GH-836]
 * secret/pki: Fix a condition where unmounting could fail if the CA
   certificate was not properly loaded [GH-946]
 * secret/ssh: Fix a problem where SSH connections were not always closed
   properly [GH-942]

MISC:

 * Clarified our stance on support for community-derived physical backends.
   See the [configuration
   documentation](https://vaultproject.io/docs/config/index.html) for details.
 * Add `vault-java` to libraries [GH-851]
 * Various minor documentation fixes and improvements [GH-839] [GH-854]
   [GH-861] [GH-876] [GH-899] [GH-900] [GH-904] [GH-923] [GH-924] [GH-958]
   [GH-959] [GH-981] [GH-990] [GH-1024] [GH-1025]

BUILD NOTE:

 * The HashiCorp-provided binary release of Vault 0.5.0 is built against a
   patched version of Go 1.5.3 containing two specific bug fixes affecting TLS
   certificate handling. These fixes are in the Go 1.6 tree and were
   cherry-picked on top of stock Go 1.5.3. If you want to examine the way in
   which the releases were built, please look at our [cross-compilation
   Dockerfile](https://github.com/hashicorp/vault/blob/v0.5.0/scripts/cross/Dockerfile-patched-1.5.3).

## 0.4.1 (January 13, 2016)

SECURITY:

  * Build against Go 1.5.3 to mitigate a security vulnerability introduced in
    Go 1.5. For more information, please see
    https://groups.google.com/forum/#!topic/golang-dev/MEATuOi_ei4

This is a security-only release; other than the version number and building
against Go 1.5.3, there are no changes from 0.4.0.

## 0.4.0 (December 10, 2015)

DEPRECATIONS/CHANGES:

 * Policy Name Casing: Policy names are now normalized to lower-case on write,
   helping prevent accidental case mismatches. For backwards compatibility,
   policy names are not currently normalized when reading or deleting. [GH-676]
 * Default etcd port number: the default connection string for the `etcd`
   physical store uses port 2379 instead of port 4001, which is the port used
   by the supported version 2.x of etcd. [GH-753]
 * As noted below in the FEATURES section, if your Vault installation contains
   a policy called `default`, new tokens created will inherit this policy
   automatically.
 * In the PKI backend there have been a few minor breaking changes:
   * The token display name is no longer a valid option for providing a base
   domain for issuance. Since this name is prepended with the name of the
   authentication backend that issued it, it provided a faulty use-case at best
   and a confusing experience at worst. We hope to figure out a better
   per-token value in a future release.
   * The `allowed_base_domain` parameter has been changed to `allowed_domains`,
   which accepts a comma-separated list of domains. This allows issuing
   certificates with DNS subjects across multiple domains. If you had a
   configured `allowed_base_domain` parameter, it will be migrated
   automatically when the role is read (either via a normal read, or via
   issuing a certificate).

FEATURES:

 * **Significantly Enhanced PKI Backend**: The `pki` backend can now generate
   and sign root CA certificates and intermediate CA CSRs. It can also now sign
   submitted client CSRs, as well as a significant number of other
   enhancements. See the updated documentation for the full API. [GH-666]
 * **CRL Checking for Certificate Authentication**: The `cert` backend now
   supports pushing CRLs into the mount and using the contained serial numbers
   for revocation checking. See the documentation for the `cert` backend for
   more info. [GH-330]
 * **Default Policy**: Vault now ensures that a policy named `default` is added
   to every token. This policy cannot be deleted, but it can be modified
   (including to an empty policy). There are three endpoints allowed in the
   default `default` policy, related to token self-management: `lookup-self`,
   which allows a token to retrieve its own information, and `revoke-self` and
   `renew-self`, which are self-explanatory. If your existing Vault
   installation contains a policy called `default`, it will not be overridden,
   but it will be added to each new token created. You can override this
   behavior when using manual token creation (i.e. not via an authentication
   backend) by setting the "no_default_policy" flag to true. [GH-732]

IMPROVEMENTS:

 * api: API client now uses a 60 second timeout instead of indefinite [GH-681]
 * api: Implement LookupSelf, RenewSelf, and RevokeSelf functions for auth
   tokens [GH-739]
 * api: Standardize environment variable reading logic inside the API; the CLI
   now uses this but can still override via command-line parameters [GH-618]
 * audit: HMAC-SHA256'd client tokens are now stored with each request entry.
   Previously they were only displayed at creation time; this allows much
   better traceability of client actions. [GH-713]
 * audit: There is now a `sys/audit-hash` endpoint that can be used to generate
   an HMAC-SHA256'd value from provided data using the given audit backend's
   salt [GH-784]
 * core: The physical storage read cache can now be disabled via
   "disable_cache" [GH-674]
 * core: The unsealing process can now be reset midway through (this feature
   was documented before, but not enabled) [GH-695]
 * core: Tokens can now renew themselves [GH-455]
 * core: Base64-encoded PGP keys can be used with the CLI for `init` and
   `rekey` operations [GH-653]
 * core: Print version on startup [GH-765]
 * core: Access to `sys/policy` and `sys/mounts` now uses the normal ACL system
   instead of requiring a root token [GH-769]
 * credential/token: Display whether or not a token is an orphan in the output
   of a lookup call [GH-766]
 * logical: Allow `.` in path-based variables in many more locations [GH-244]
 * logical: Responses now contain a "warnings" key containing a list of
   warnings returned from the server. These are conditions that did not require
   failing an operation, but of which the client should be aware. [GH-676]
 * physical/(consul,etcd): Consul and etcd now use a connection pool to limit
   the number of outstanding operations, improving behavior when a lot of
   operations must happen at once [GH-677] [GH-780]
 * physical/consul: The `datacenter` parameter was removed; It could not be
   effective unless the Vault node (or the Consul node it was connecting to)
   was in the datacenter specified, in which case it wasn't needed [GH-816]
 * physical/etcd: Support TLS-encrypted connections and use a connection pool
   to limit the number of outstanding operations [GH-780]
 * physical/s3: The S3 endpoint can now be configured, allowing using
   S3-API-compatible storage solutions [GH-750]
 * physical/s3: The S3 bucket can now be configured with the `AWS_S3_BUCKET`
   environment variable [GH-758]
 * secret/consul: Management tokens can now be created [GH-714]

BUG FIXES:

 * api: API client now checks for a 301 response for redirects. Vault doesn't
   generate these, but in certain conditions Go's internal HTTP handler can
   generate them, leading to client errors.
 * cli: `token-create` now supports the `ttl` parameter in addition to the
   deprecated `lease` parameter. [GH-688]
 * core: Return data from `generic` backends on the last use of a limited-use
   token [GH-615]
 * core: Fix upgrade path for leases created in `generic` prior to 0.3 [GH-673]
 * core: Stale leader entries will now be reaped [GH-679]
 * core: Using `mount-tune` on the auth/token path did not take effect.
   [GH-688]
 * core: Fix a potential race condition when (un)sealing the vault with metrics
   enabled [GH-694]
 * core: Fix an error that could happen in some failure scenarios where Vault
   could fail to revert to a clean state [GH-733]
 * core: Ensure secondary indexes are removed when a lease is expired [GH-749]
 * core: Ensure rollback manager uses an up-to-date mounts table [GH-771]
 * everywhere: Don't use http.DefaultClient, as it shares state implicitly and
   is a source of hard-to-track-down bugs [GH-700]
 * credential/token: Allow creating orphan tokens via an API path [GH-748]
 * secret/generic: Validate given duration at write time, not just read time;
   if stored durations are not parseable, return a warning and the default
   duration rather than an error [GH-718]
 * secret/generic: Return 400 instead of 500 when `generic` backend is written
   to with no data fields [GH-825]
 * secret/postgresql: Revoke permissions before dropping a user or revocation
   may fail [GH-699]

MISC:

 * Various documentation fixes and improvements [GH-685] [GH-688] [GH-697]
   [GH-710] [GH-715] [GH-831]

## 0.3.1 (October 6, 2015)

SECURITY:

 * core: In certain failure scenarios, the full values of requests and
   responses would be logged [GH-665]

FEATURES:

 * **Settable Maximum Open Connections**: The `mysql` and `postgresql` backends
   now allow setting the number of maximum open connections to the database,
   which was previously capped to 2. [GH-661]
 * **Renewable Tokens for GitHub**: The `github` backend now supports
   specifying a TTL, enabling renewable tokens. [GH-664]

BUG FIXES:

 * dist: linux-amd64 distribution was dynamically linked [GH-656]
 * credential/github: Fix acceptance tests [GH-651]

MISC:

 * Various minor documentation fixes and improvements [GH-649] [GH-650]
   [GH-654] [GH-663]

## 0.3.0 (September 28, 2015)

DEPRECATIONS/CHANGES:

Note: deprecations and breaking changes in upcoming releases are announced
ahead of time on the "vault-tool" mailing list.

 * **Cookie Authentication Removed**: As of 0.3 the only way to authenticate is
   via the X-Vault-Token header. Cookie authentication was hard to properly
   test, could result in browsers/tools/applications saving tokens in plaintext
   on disk, and other issues. [GH-564]
 * **Terminology/Field Names**: Vault is transitioning from overloading the
   term "lease" to mean both "a set of metadata" and "the amount of time the
   metadata is valid". The latter is now being referred to as TTL (or
   "lease_duration" for backwards-compatibility); some parts of Vault have
   already switched to using "ttl" and others will follow in upcoming releases.
   In particular, the "token", "generic", and "pki" backends accept both "ttl"
   and "lease" but in 0.4 only "ttl" will be accepted. [GH-528]
 * **Downgrade Not Supported**: Due to enhancements in the storage subsystem,
   values written by Vault 0.3+ will not be able to be read by prior versions
   of Vault. There are no expected upgrade issues, however, as with all
   critical infrastructure it is recommended to back up Vault's physical
   storage before upgrading.

FEATURES:

 * **SSH Backend**: Vault can now be used to delegate SSH access to machines,
   via a (recommended) One-Time Password approach or by issuing dynamic keys.
   [GH-385]
 * **Cubbyhole Backend**: This backend works similarly to the "generic" backend
   but provides a per-token workspace. This enables some additional
   authentication workflows (especially for containers) and can be useful to
   applications to e.g. store local credentials while being restarted or
   upgraded, rather than persisting to disk. [GH-612]
 * **Transit Backend Improvements**: The transit backend now allows key
   rotation and datakey generation. For rotation, data encrypted with previous
   versions of the keys can still be decrypted, down to a (configurable)
   minimum previous version; there is a rewrap function for manual upgrades of
   ciphertext to newer versions. Additionally, the backend now allows
   generating and returning high-entropy keys of a configurable bitsize
   suitable for AES and other functions; this is returned wrapped by a named
   key, or optionally both wrapped and plaintext for immediate use. [GH-626]
 * **Global and Per-Mount Default/Max TTL Support**: You can now set the
   default and maximum Time To Live for leases both globally and per-mount.
   Per-mount settings override global settings. Not all backends honor these
   settings yet, but the maximum is a hard limit enforced outside the backend.
   See the documentation for "/sys/mounts/" for details on configuring
   per-mount TTLs.  [GH-469]
 * **PGP Encryption for Unseal Keys**: When initializing or rotating Vault's
   master key, PGP/GPG public keys can now be provided. The output keys will be
   encrypted with the given keys, in order. [GH-570]
 * **Duo Multifactor Authentication Support**: Backends that support MFA can
   now use Duo as the mechanism. [GH-464]
 * **Performance Improvements**: Users of the "generic" backend will see a
   significant performance improvement as the backend no longer creates leases,
   although it does return TTLs (global/mount default, or set per-item) as
   before.  [GH-631]
 * **Codebase Audit**: Vault's codebase was audited by iSEC. (The terms of the
   audit contract do not allow us to make the results public.) [GH-220]

IMPROVEMENTS:

 * audit: Log entries now contain a time field [GH-495]
 * audit: Obfuscated audit entries now use hmac-sha256 instead of sha1 [GH-627]
 * backends: Add ability for a cleanup function to be called on backend unmount
   [GH-608]
 * config: Allow specifying minimum acceptable TLS version [GH-447]
 * core: If trying to mount in a location that is already mounted, be more
   helpful about the error [GH-510]
 * core: Be more explicit on failure if the issue is invalid JSON [GH-553]
 * core: Tokens can now revoke themselves [GH-620]
 * credential/app-id: Give a more specific error when sending a duplicate POST
   to sys/auth/app-id [GH-392]
 * credential/github: Support custom API endpoints (e.g. for Github Enterprise)
   [GH-572]
 * credential/ldap: Add per-user policies and option to login with
   userPrincipalName [GH-420]
 * credential/token: Allow root tokens to specify the ID of a token being
   created from CLI [GH-502]
 * credential/userpass: Enable renewals for login tokens [GH-623]
 * scripts: Use /usr/bin/env to find Bash instead of hardcoding [GH-446]
 * scripts: Use godep for build scripts to use same environment as tests
   [GH-404]
 * secret/mysql: Allow reading configuration data [GH-529]
 * secret/pki: Split "allow_any_name" logic to that and "enforce_hostnames", to
   allow for non-hostname values (e.g. for client certificates) [GH-555]
 * storage/consul: Allow specifying certificates used to talk to Consul
   [GH-384]
 * storage/mysql: Allow SSL encrypted connections [GH-439]
 * storage/s3: Allow using temporary security credentials [GH-433]
 * telemetry: Put telemetry object in configuration to allow more flexibility
   [GH-419]
 * testing: Disable mlock for testing of logical backends so as not to require
   root [GH-479]

BUG FIXES:

 * audit/file: Do not enable auditing if file permissions are invalid [GH-550]
 * backends: Allow hyphens in endpoint patterns (fixes AWS and others) [GH-559]
 * cli: Fixed missing setup of client TLS certificates if no custom CA was
   provided
 * cli/read: Do not include a carriage return when using raw field output
   [GH-624]
 * core: Bad input data could lead to a panic for that session, rather than
   returning an error [GH-503]
 * core: Allow SHA2-384/SHA2-512 hashed certificates [GH-448]
 * core: Do not return a Secret if there are no uses left on a token (since it
   will be unable to be used) [GH-615]
 * core: Code paths that called lookup-self would decrement num_uses and
   potentially immediately revoke a token [GH-552]
 * core: Some /sys/ paths would not properly redirect from a standby to the
   leader [GH-499] [GH-551]
 * credential/aws: Translate spaces in a token's display name to avoid making
   IAM unhappy [GH-567]
 * credential/github: Integration failed if more than ten organizations or
   teams [GH-489]
 * credential/token: Tokens with sudo access to "auth/token/create" can now use
   root-only options [GH-629]
 * secret/cassandra: Work around backwards-incompatible change made in
   Cassandra 2.2 preventing Vault from properly setting/revoking leases
   [GH-549]
 * secret/mysql: Use varbinary instead of varchar to avoid InnoDB/UTF-8 issues
   [GH-522]
 * secret/postgres: Explicitly set timezone in connections [GH-597]
 * storage/etcd: Renew semaphore periodically to prevent leadership flapping
   [GH-606]
 * storage/zk: Fix collisions in storage that could lead to data unavailability
   [GH-411]

MISC:

 * Various documentation fixes and improvements [GH-412] [GH-474] [GH-476]
   [GH-482] [GH-483] [GH-486] [GH-508] [GH-568] [GH-574] [GH-586] [GH-590]
   [GH-591] [GH-592] [GH-595] [GH-613] [GH-637]
 * Less "armon" in stack traces [GH-453]
 * Sourcegraph integration [GH-456]

## 0.2.0 (July 13, 2015)

FEATURES:

 * **Key Rotation Support**: The `rotate` command can be used to rotate the
   master encryption key used to write data to the storage (physical) backend.
   [GH-277]
 * **Rekey Support**: Rekey can be used to rotate the master key and change the
   configuration of the unseal keys (number of shares, threshold required).
   [GH-277]
 * **New secret backend: `pki`**: Enable Vault to be a certificate authority
   and generate signed TLS certificates. [GH-310]
 * **New secret backend: `cassandra`**: Generate dynamic credentials for
   Cassandra [GH-363]
 * **New storage backend: `etcd`**: store physical data in etcd [GH-259]
   [GH-297]
 * **New storage backend: `s3`**: store physical data in S3. Does not support
   HA. [GH-242]
 * **New storage backend: `MySQL`**: store physical data in MySQL. Does not
   support HA. [GH-324]
 * `transit` secret backend supports derived keys for per-transaction unique
   keys [GH-399]

IMPROVEMENTS:

 * cli/auth: Enable `cert` method [GH-380]
 * cli/auth: read input from stdin [GH-250]
 * cli/read: Ability to read a single field from a secret [GH-257]
 * cli/write: Adding a force flag when no input required
 * core: allow time duration format in place of seconds for some inputs
 * core: audit log provides more useful information [GH-360]
 * core: graceful shutdown for faster HA failover
 * core: **change policy format** to use explicit globbing [GH-400] Any
   existing policy in Vault is automatically upgraded to avoid issues.  All
   policy files must be updated for future writes. Adding the explicit glob
   character `*` to the path specification is all that is required.
 * core: policy merging to give deny highest precedence [GH-400]
 * credential/app-id: Protect against timing attack on app-id
 * credential/cert: Record the common name in the metadata [GH-342]
 * credential/ldap: Allow TLS verification to be disabled [GH-372]
 * credential/ldap: More flexible names allowed [GH-245] [GH-379] [GH-367]
 * credential/userpass: Protect against timing attack on password
 * credential/userpass: Use bcrypt for password matching
 * http: response codes improved to reflect error [GH-366]
 * http: the `sys/health` endpoint supports `?standbyok` to return 200 on
   standby [GH-389]
 * secret/app-id: Support deleting AppID and UserIDs [GH-200]
 * secret/consul: Fine grained lease control [GH-261]
 * secret/transit: Decouple raw key from key management endpoint [GH-355]
 * secret/transit: Upsert named key when encrypt is used [GH-355]
 * storage/zk: Support for HA configuration [GH-252]
 * storage/zk: Changing node representation. **Backwards incompatible**.
   [GH-416]

BUG FIXES:

 * audit/file: file removing TLS connection state
 * audit/syslog: fix removing TLS connection state
 * command/*: commands accepting `k=v` allow blank values
 * core: Allow building on FreeBSD [GH-365]
 * core: Fixed various panics when audit logging enabled
 * core: Lease renewal does not create redundant lease
 * core: fixed leases with negative duration [GH-354]
 * core: token renewal does not create child token
 * core: fixing panic when lease increment is null [GH-408]
 * credential/app-id: Salt the paths in storage backend to avoid information
   leak
 * credential/cert: Fixing client certificate not being requested
 * credential/cert: Fixing panic when no certificate match found [GH-361]
 * http: Accept PUT as POST for sys/auth
 * http: Accept PUT as POST for sys/mounts [GH-349]
 * http: Return 503 when sealed [GH-225]
 * secret/postgres: Username length is capped to exceeding limit
 * server: Do not panic if backend not configured [GH-222]
 * server: Explicitly check value of tls_diable [GH-201]
 * storage/zk: Fixed issues with version conflicts [GH-190]

MISC:

 * cli/path-help: renamed from `help` to avoid confusion

## 0.1.2 (May 11, 2015)

FEATURES:

  * **New physical backend: `zookeeper`**: store physical data in Zookeeper.
    HA not supported yet.
  * **New credential backend: `ldap`**: authenticate using LDAP credentials.

IMPROVEMENTS:

  * core: Auth backends can store internal data about auth creds
  * audit: display name for auth is shown in logs [GH-176]
  * command/*: `-insecure` has been renamed to `-tls-skip-verify` [GH-130]
  * command/*: `VAULT_TOKEN` overrides local stored auth [GH-162]
  * command/server: environment variables are copy-pastable
  * credential/app-id: hash of app and user ID are in metadata [GH-176]
  * http: HTTP API accepts `X-Vault-Token` as auth header [GH-124]
  * logical/*: Generate help output even if no synopsis specified

BUG FIXES:

  * core: login endpoints should never return secrets
  * core: Internal data should never be returned from core endpoints
  * core: defer barrier initialization to as late as possible to avoid error
    cases during init that corrupt data (no data loss)
  * core: guard against invalid init config earlier
  * audit/file: create file if it doesn't exist [GH-148]
  * command/*: ignore directories when traversing CA paths [GH-181]
  * credential/*: all policy mapping keys are case insensitive [GH-163]
  * physical/consul: Fixing path for locking so HA works in every case

## 0.1.1 (May 2, 2015)

SECURITY CHANGES:

  * physical/file: create the storge with 0600 permissions [GH-102]
  * token/disk: write the token to disk with 0600 perms

IMPROVEMENTS:

  * core: Very verbose error if mlock fails [GH-59]
  * command/*: On error with TLS oversized record, show more human-friendly
    error message. [GH-123]
  * command/read: `lease_renewable` is now outputted along with the secret to
    show whether it is renewable or not
  * command/server: Add configuration option to disable mlock
  * command/server: Disable mlock for dev mode so it works on more systems

BUG FIXES:

  * core: if token helper isn't absolute, prepend with path to Vault
    executable, not "vault" (which requires PATH) [GH-60]
  * core: Any "mapping" routes allow hyphens in keys [GH-119]
  * core: Validate `advertise_addr` is a valid URL with scheme [GH-106]
  * command/auth: Using an invalid token won't crash [GH-75]
  * credential/app-id: app and user IDs can have hyphens in keys [GH-119]
  * helper/password: import proper DLL for Windows to ask password [GH-83]

## 0.1.0 (April 28, 2015)

  * Initial release<|MERGE_RESOLUTION|>--- conflicted
+++ resolved
@@ -1,4 +1,3 @@
-<<<<<<< HEAD
 ## 1.0.0 (Unreleased)
 
 CHANGES:
@@ -11,12 +10,9 @@
 
 IMPROVEMENTS:
 
- * auth/token: New tokens are salted using SHA2-256 HMAC instead of SHA1 hash
-
-## 0.11.4 (Unreleased)
-=======
+ * auth/token: New tokens are indexed in storage HMAC-SHA256 instead of SHA1
+
 ## 0.11.4 (October 23rd, 2018)
->>>>>>> 612120e7
 
 CHANGES:
 
