package server

import (
	"fmt"
	"strings"
	"testing"
	"time"

	"github.com/stretchr/testify/require"

	"github.com/go-test/deep"
	"github.com/hashicorp/hcl"
	"github.com/hashicorp/hcl/hcl/ast"
	"github.com/hashicorp/vault/internalshared/configutil"
)

func testConfigRaftRetryJoin(t *testing.T) {
	config, err := LoadConfigFile("./test-fixtures/raft_retry_join.hcl")
	if err != nil {
		t.Fatal(err)
	}
	retryJoinConfig := `[{"leader_api_addr":"http://127.0.0.1:8200"},{"leader_api_addr":"http://127.0.0.2:8200"},{"leader_api_addr":"http://127.0.0.3:8200"}]`
	expected := &Config{
		SharedConfig: &configutil.SharedConfig{
			Listeners: []*configutil.Listener{
				{
					Type:    "tcp",
					Address: "127.0.0.1:8200",
				},
			},
			DisableMlock: true,
		},

		Storage: &Storage{
			Type: "raft",
			Config: map[string]string{
				"path":       "/storage/path/raft",
				"node_id":    "raft1",
				"retry_join": retryJoinConfig,
			},
		},
	}
	config.Listeners[0].RawConfig = nil
	if diff := deep.Equal(config, expected); diff != nil {
		t.Fatal(diff)
	}
}

func testLoadConfigFile_topLevel(t *testing.T, entropy *configutil.Entropy) {
	config, err := LoadConfigFile("./test-fixtures/config2.hcl")
	if err != nil {
		t.Fatalf("err: %s", err)
	}

	expected := &Config{
		SharedConfig: &configutil.SharedConfig{
			Listeners: []*configutil.Listener{
				{
					Type:    "tcp",
					Address: "127.0.0.1:443",
				},
			},

			Telemetry: &configutil.Telemetry{
				StatsdAddr:              "bar",
				StatsiteAddr:            "foo",
				DisableHostname:         false,
				DogStatsDAddr:           "127.0.0.1:7254",
				DogStatsDTags:           []string{"tag_1:val_1", "tag_2:val_2"},
				PrometheusRetentionTime: 30 * time.Second,
				UsageGaugePeriod:        5 * time.Minute,
				MaximumGaugeCardinality: 125,
			},

			DisableMlock: true,

			PidFile: "./pidfile",

			ClusterName: "testcluster",

			Seals: []*configutil.KMS{
				{
					Type: "nopurpose",
				},
				{
					Type:    "stringpurpose",
					Purpose: []string{"foo"},
				},
				{
					Type:    "commastringpurpose",
					Purpose: []string{"foo", "bar"},
				},
				{
					Type:    "slicepurpose",
					Purpose: []string{"zip", "zap"},
				},
			},
		},

		Storage: &Storage{
			Type:         "consul",
			RedirectAddr: "top_level_api_addr",
			ClusterAddr:  "top_level_cluster_addr",
			Config: map[string]string{
				"foo": "bar",
			},
		},

		HAStorage: &Storage{
			Type:         "consul",
			RedirectAddr: "top_level_api_addr",
			ClusterAddr:  "top_level_cluster_addr",
			Config: map[string]string{
				"bar": "baz",
			},
			DisableClustering: true,
		},

		ServiceRegistration: &ServiceRegistration{
			Type: "consul",
			Config: map[string]string{
				"foo": "bar",
			},
		},

		DisableCache:    true,
		DisableCacheRaw: true,
		EnableUI:        true,
		EnableUIRaw:     true,

		EnableRawEndpoint:    true,
		EnableRawEndpointRaw: true,

		DisableSealWrap:    true,
		DisableSealWrapRaw: true,

		MaxLeaseTTL:        10 * time.Hour,
		MaxLeaseTTLRaw:     "10h",
		DefaultLeaseTTL:    10 * time.Hour,
		DefaultLeaseTTLRaw: "10h",

		APIAddr:     "top_level_api_addr",
		ClusterAddr: "top_level_cluster_addr",
	}
	if entropy != nil {
		expected.Entropy = entropy
	}
	config.Listeners[0].RawConfig = nil
	if diff := deep.Equal(config, expected); diff != nil {
		t.Fatal(diff)
	}
}

func testLoadConfigFile_json2(t *testing.T, entropy *configutil.Entropy) {
	config, err := LoadConfigFile("./test-fixtures/config2.hcl.json")
	if err != nil {
		t.Fatalf("err: %s", err)
	}

	expected := &Config{
		SharedConfig: &configutil.SharedConfig{
			Listeners: []*configutil.Listener{
				{
					Type:    "tcp",
					Address: "127.0.0.1:443",
				},
				{
					Type:    "tcp",
					Address: "127.0.0.1:444",
				},
			},

			Telemetry: &configutil.Telemetry{
				StatsiteAddr:                       "foo",
				StatsdAddr:                         "bar",
				DisableHostname:                    true,
				UsageGaugePeriod:                   5 * time.Minute,
				MaximumGaugeCardinality:            125,
				CirconusAPIToken:                   "0",
				CirconusAPIApp:                     "vault",
				CirconusAPIURL:                     "http://api.circonus.com/v2",
				CirconusSubmissionInterval:         "10s",
				CirconusCheckSubmissionURL:         "https://someplace.com/metrics",
				CirconusCheckID:                    "0",
				CirconusCheckForceMetricActivation: "true",
				CirconusCheckInstanceID:            "node1:vault",
				CirconusCheckSearchTag:             "service:vault",
				CirconusCheckDisplayName:           "node1:vault",
				CirconusCheckTags:                  "cat1:tag1,cat2:tag2",
				CirconusBrokerID:                   "0",
				CirconusBrokerSelectTag:            "dc:sfo",
				PrometheusRetentionTime:            30 * time.Second,
			},
		},

		Storage: &Storage{
			Type: "consul",
			Config: map[string]string{
				"foo": "bar",
			},
		},

		HAStorage: &Storage{
			Type: "consul",
			Config: map[string]string{
				"bar": "baz",
			},
			DisableClustering: true,
		},

		ServiceRegistration: &ServiceRegistration{
			Type: "consul",
			Config: map[string]string{
				"foo": "bar",
			},
		},

		CacheSize: 45678,

		EnableUI:    true,
		EnableUIRaw: true,

		EnableRawEndpoint:    true,
		EnableRawEndpointRaw: true,

		DisableSealWrap:    true,
		DisableSealWrapRaw: true,
	}
	if entropy != nil {
		expected.Entropy = entropy
	}
	config.Listeners[0].RawConfig = nil
	config.Listeners[1].RawConfig = nil
	if diff := deep.Equal(config, expected); diff != nil {
		t.Fatal(diff)
	}
}

func testParseEntropy(t *testing.T, oss bool) {
	var tests = []struct {
		inConfig   string
		outErr     error
		outEntropy configutil.Entropy
	}{
		{
			inConfig: `entropy "seal" {
				mode = "augmentation"
				}`,
			outErr:     nil,
			outEntropy: configutil.Entropy{configutil.EntropyAugmentation},
		},
		{
			inConfig: `entropy "seal" {
				mode = "a_mode_that_is_not_supported"
				}`,
			outErr: fmt.Errorf("the specified entropy mode %q is not supported", "a_mode_that_is_not_supported"),
		},
		{
			inConfig: `entropy "device_that_is_not_supported" {
				mode = "augmentation"
				}`,
			outErr: fmt.Errorf("only the %q type of external entropy is supported", "seal"),
		},
		{
			inConfig: `entropy "seal" {
				mode = "augmentation"
				}
				entropy "seal" {
				mode = "augmentation"
				}`,
			outErr: fmt.Errorf("only one %q block is permitted", "entropy"),
		},
	}

	config := Config{
		SharedConfig: &configutil.SharedConfig{},
	}

	for _, test := range tests {
		obj, _ := hcl.Parse(strings.TrimSpace(test.inConfig))
		list, _ := obj.Node.(*ast.ObjectList)
		objList := list.Filter("entropy")
		err := configutil.ParseEntropy(config.SharedConfig, objList, "entropy")
		// validate the error, both should be nil or have the same Error()
		switch {
		case oss:
			if config.Entropy != nil {
				t.Fatalf("parsing Entropy should not be possible in oss but got a non-nil config.Entropy: %#v", config.Entropy)
			}
		case err != nil && test.outErr != nil:
			if err.Error() != test.outErr.Error() {
				t.Fatalf("error mismatch: expected %#v got %#v", err, test.outErr)
			}
		case err != test.outErr:
			t.Fatalf("error mismatch: expected %#v got %#v", err, test.outErr)
		case err == nil && config.Entropy != nil && *config.Entropy != test.outEntropy:
			fmt.Printf("\n config.Entropy: %#v", config.Entropy)
			t.Fatalf("entropy config mismatch: expected %#v got %#v", test.outEntropy, *config.Entropy)
		}
	}
}

func testLoadConfigFileIntegerAndBooleanValues(t *testing.T) {
	testLoadConfigFileIntegerAndBooleanValuesCommon(t, "./test-fixtures/config4.hcl")
}

func testLoadConfigFileIntegerAndBooleanValuesJson(t *testing.T) {
	testLoadConfigFileIntegerAndBooleanValuesCommon(t, "./test-fixtures/config4.hcl.json")
}

func testLoadConfigFileIntegerAndBooleanValuesCommon(t *testing.T, path string) {
	config, err := LoadConfigFile(path)
	if err != nil {
		t.Fatalf("err: %s", err)
	}

	expected := &Config{
		SharedConfig: &configutil.SharedConfig{
			Listeners: []*configutil.Listener{
				{
					Type:    "tcp",
					Address: "127.0.0.1:8200",
				},
			},
			DisableMlock: true,
		},

		Storage: &Storage{
			Type: "raft",
			Config: map[string]string{
				"path":                   "/storage/path/raft",
				"node_id":                "raft1",
				"performance_multiplier": "1",
				"foo":                    "bar",
				"baz":                    "true",
			},
			ClusterAddr: "127.0.0.1:8201",
		},

		ClusterAddr: "127.0.0.1:8201",

		DisableCache:    true,
		DisableCacheRaw: true,
		EnableUI:        true,
		EnableUIRaw:     true,
	}

	config.Listeners[0].RawConfig = nil
	if diff := deep.Equal(config, expected); diff != nil {
		t.Fatal(diff)
	}
}

func testLoadConfigFile(t *testing.T) {
	config, err := LoadConfigFile("./test-fixtures/config.hcl")
	if err != nil {
		t.Fatalf("err: %s", err)
	}

	expected := &Config{
		SharedConfig: &configutil.SharedConfig{
			Listeners: []*configutil.Listener{
				{
					Type:    "tcp",
					Address: "127.0.0.1:443",
				},
			},

			Telemetry: &configutil.Telemetry{
				StatsdAddr:              "bar",
				StatsiteAddr:            "foo",
				DisableHostname:         false,
				UsageGaugePeriod:        5 * time.Minute,
				MaximumGaugeCardinality: 100,
				DogStatsDAddr:           "127.0.0.1:7254",
				DogStatsDTags:           []string{"tag_1:val_1", "tag_2:val_2"},
				PrometheusRetentionTime: configutil.PrometheusDefaultRetentionTime,
				MetricsPrefix:           "myprefix",
			},

			DisableMlock: true,

			Entropy: nil,

			PidFile: "./pidfile",

			ClusterName: "testcluster",
		},

		Storage: &Storage{
			Type:         "consul",
			RedirectAddr: "foo",
			Config: map[string]string{
				"foo": "bar",
			},
		},

		HAStorage: &Storage{
			Type:         "consul",
			RedirectAddr: "snafu",
			Config: map[string]string{
				"bar": "baz",
			},
			DisableClustering: true,
		},

		ServiceRegistration: &ServiceRegistration{
			Type: "consul",
			Config: map[string]string{
				"foo": "bar",
			},
		},

		DisableCache:             true,
		DisableCacheRaw:          true,
		DisablePrintableCheckRaw: true,
		DisablePrintableCheck:    true,
		EnableUI:                 true,
		EnableUIRaw:              true,

		EnableRawEndpoint:    true,
		EnableRawEndpointRaw: true,

		DisableSealWrap:    true,
		DisableSealWrapRaw: true,

		MaxLeaseTTL:        10 * time.Hour,
		MaxLeaseTTLRaw:     "10h",
		DefaultLeaseTTL:    10 * time.Hour,
		DefaultLeaseTTLRaw: "10h",
	}
	config.Listeners[0].RawConfig = nil
	if diff := deep.Equal(config, expected); diff != nil {
		t.Fatal(diff)
	}
}

func testLoadConfigFile_json(t *testing.T) {
	config, err := LoadConfigFile("./test-fixtures/config.hcl.json")
	if err != nil {
		t.Fatalf("err: %s", err)
	}

	expected := &Config{
		SharedConfig: &configutil.SharedConfig{
			Listeners: []*configutil.Listener{
				{
					Type:    "tcp",
					Address: "127.0.0.1:443",
				},
			},

			Telemetry: &configutil.Telemetry{
				StatsiteAddr:                       "baz",
				StatsdAddr:                         "",
				DisableHostname:                    false,
				UsageGaugePeriod:                   5 * time.Minute,
				MaximumGaugeCardinality:            100,
				CirconusAPIToken:                   "",
				CirconusAPIApp:                     "",
				CirconusAPIURL:                     "",
				CirconusSubmissionInterval:         "",
				CirconusCheckSubmissionURL:         "",
				CirconusCheckID:                    "",
				CirconusCheckForceMetricActivation: "",
				CirconusCheckInstanceID:            "",
				CirconusCheckSearchTag:             "",
				CirconusCheckDisplayName:           "",
				CirconusCheckTags:                  "",
				CirconusBrokerID:                   "",
				CirconusBrokerSelectTag:            "",
				PrometheusRetentionTime:            configutil.PrometheusDefaultRetentionTime,
			},

			PidFile:     "./pidfile",
			Entropy:     nil,
			ClusterName: "testcluster",
		},

		Storage: &Storage{
			Type: "consul",
			Config: map[string]string{
				"foo": "bar",
			},
			DisableClustering: true,
		},

		ServiceRegistration: &ServiceRegistration{
			Type: "consul",
			Config: map[string]string{
				"foo": "bar",
			},
		},

		ClusterCipherSuites: "TLS_ECDHE_RSA_WITH_AES_128_GCM_SHA256,TLS_ECDHE_ECDSA_WITH_AES_128_CBC_SHA",

		MaxLeaseTTL:          10 * time.Hour,
		MaxLeaseTTLRaw:       "10h",
		DefaultLeaseTTL:      10 * time.Hour,
		DefaultLeaseTTLRaw:   "10h",
		DisableCacheRaw:      interface{}(nil),
		EnableUI:             true,
		EnableUIRaw:          true,
		EnableRawEndpoint:    true,
		EnableRawEndpointRaw: true,
		DisableSealWrap:      true,
		DisableSealWrapRaw:   true,
	}
	config.Listeners[0].RawConfig = nil
	if diff := deep.Equal(config, expected); diff != nil {
		t.Fatal(diff)
	}
}

func testLoadConfigDir(t *testing.T) {
	config, err := LoadConfigDir("./test-fixtures/config-dir")
	if err != nil {
		t.Fatalf("err: %s", err)
	}

	expected := &Config{
		SharedConfig: &configutil.SharedConfig{
			DisableMlock: true,

			Listeners: []*configutil.Listener{
				{
					Type:    "tcp",
					Address: "127.0.0.1:443",
				},
			},

			Telemetry: &configutil.Telemetry{
				StatsiteAddr:            "qux",
				StatsdAddr:              "baz",
				DisableHostname:         true,
				UsageGaugePeriod:        5 * time.Minute,
				MaximumGaugeCardinality: 100,
				PrometheusRetentionTime: configutil.PrometheusDefaultRetentionTime,
			},
			ClusterName: "testcluster",
		},

		DisableCache:         true,
		DisableClustering:    false,
		DisableClusteringRaw: false,

		APIAddr:     "https://vault.local",
		ClusterAddr: "https://127.0.0.1:444",

		Storage: &Storage{
			Type: "consul",
			Config: map[string]string{
				"foo": "bar",
			},
			RedirectAddr:      "https://vault.local",
			ClusterAddr:       "https://127.0.0.1:444",
			DisableClustering: false,
		},

		EnableUI: true,

		EnableRawEndpoint: true,

		MaxLeaseTTL:     10 * time.Hour,
		DefaultLeaseTTL: 10 * time.Hour,
	}
	config.Listeners[0].RawConfig = nil
	if diff := deep.Equal(config, expected); diff != nil {
		t.Fatal(diff)
	}
}

func testConfig_Sanitized(t *testing.T) {
	config, err := LoadConfigFile("./test-fixtures/config3.hcl")
	if err != nil {
		t.Fatalf("err: %s", err)
	}
	sanitizedConfig := config.Sanitized()

	expected := map[string]interface{}{
		"api_addr":                     "top_level_api_addr",
		"cache_size":                   0,
		"cluster_addr":                 "top_level_cluster_addr",
		"cluster_cipher_suites":        "",
		"cluster_name":                 "testcluster",
		"default_lease_ttl":            10 * time.Hour,
		"default_max_request_duration": 0 * time.Second,
		"disable_cache":                true,
		"disable_clustering":           false,
		"disable_indexing":             false,
		"disable_mlock":                true,
		"disable_performance_standby":  false,
		"disable_printable_check":      false,
		"disable_sealwrap":             true,
		"raw_storage_endpoint":         true,
		"disable_sentinel_trace":       true,
		"enable_ui":                    true,
		"ha_storage": map[string]interface{}{
			"cluster_addr":       "top_level_cluster_addr",
			"disable_clustering": true,
			"redirect_addr":      "top_level_api_addr",
			"type":               "consul"},
		"listeners": []interface{}{
			map[string]interface{}{
				"config": map[string]interface{}{
					"address": "127.0.0.1:443",
				},
				"type": "tcp",
			},
		},
		"log_format":       "",
		"log_level":        "",
		"max_lease_ttl":    10 * time.Hour,
		"pid_file":         "./pidfile",
		"plugin_directory": "",
		"seals": []interface{}{
			map[string]interface{}{
				"disabled": false,
				"type":     "awskms",
			},
		},
		"storage": map[string]interface{}{
			"cluster_addr":       "top_level_cluster_addr",
			"disable_clustering": false,
			"redirect_addr":      "top_level_api_addr",
			"type":               "consul",
		},
		"service_registration": map[string]interface{}{
			"type": "consul",
		},
		"telemetry": map[string]interface{}{
			"usage_gauge_period":                     5 * time.Minute,
			"maximum_gauge_cardinality":              100,
			"circonus_api_app":                       "",
			"circonus_api_token":                     "",
			"circonus_api_url":                       "",
			"circonus_broker_id":                     "",
			"circonus_broker_select_tag":             "",
			"circonus_check_display_name":            "",
			"circonus_check_force_metric_activation": "",
			"circonus_check_id":                      "",
			"circonus_check_instance_id":             "",
			"circonus_check_search_tag":              "",
			"circonus_submission_url":                "",
			"circonus_check_tags":                    "",
			"circonus_submission_interval":           "",
			"disable_hostname":                       false,
			"metrics_prefix":                         "pfx",
			"dogstatsd_addr":                         "",
			"dogstatsd_tags":                         []string(nil),
			"prometheus_retention_time":              24 * time.Hour,
			"stackdriver_location":                   "",
			"stackdriver_namespace":                  "",
			"stackdriver_project_id":                 "",
			"stackdriver_debug_logs":                 false,
			"statsd_address":                         "bar",
			"statsite_address":                       ""},
	}

	config.Listeners[0].RawConfig = nil
	if diff := deep.Equal(sanitizedConfig, expected); len(diff) > 0 {
		t.Fatalf("bad, diff: %#v", diff)
	}
}

func testParseListeners(t *testing.T) {
	obj, _ := hcl.Parse(strings.TrimSpace(`
listener "tcp" {
	address = "127.0.0.1:443"
	cluster_address = "127.0.0.1:8201"
	tls_disable = false
	tls_cert_file = "./certs/server.crt"
	tls_key_file = "./certs/server.key"
	tls_client_ca_file = "./certs/rootca.crt"
	tls_min_version = "tls12"
	tls_require_and_verify_client_cert = true
	tls_disable_client_certs = true
}`))

	config := Config{
		SharedConfig: &configutil.SharedConfig{},
	}
	list, _ := obj.Node.(*ast.ObjectList)
	objList := list.Filter("listener")
	configutil.ParseListeners(config.SharedConfig, objList)
	listeners := config.Listeners
	if len(listeners) == 0 {
		t.Fatalf("expected at least one listener in the config")
	}
	listener := listeners[0]
	if listener.Type != "tcp" {
		t.Fatalf("expected tcp listener in the config")
	}

	expected := &Config{
		SharedConfig: &configutil.SharedConfig{
			Listeners: []*configutil.Listener{
				{
					Type:                          "tcp",
					Address:                       "127.0.0.1:443",
					ClusterAddress:                "127.0.0.1:8201",
					TLSCertFile:                   "./certs/server.crt",
					TLSKeyFile:                    "./certs/server.key",
					TLSClientCAFile:               "./certs/rootca.crt",
					TLSMinVersion:                 "tls12",
					TLSRequireAndVerifyClientCert: true,
					TLSDisableClientCerts:         true,
				},
			},
		},
	}
	config.Listeners[0].RawConfig = nil
	if diff := deep.Equal(config, *expected); diff != nil {
		t.Fatal(diff)
	}
}

<<<<<<< HEAD
func testParseSockaddrTemplate(t *testing.T) {
	config, err := ParseConfig(`
api_addr = <<EOF
{{- GetAllInterfaces | include "flags" "loopback" | include "type" "ipv4" | attr "address" -}}
EOF
listener "tcp" {
	address = <<EOF
{{- GetAllInterfaces | include "flags" "loopback" | include "type" "ipv4" | attr "address" -}}:443
EOF
	cluster_address = <<EOF
{{- GetAllInterfaces | include "flags" "loopback" | include "type" "ipv4" | attr "address" -}}:8201
EOF
	tls_disable = true
}`)
	if err != nil {
		t.Fatal(err)
	}

	expected := &Config{
		APIAddr: "127.0.0.1",
		SharedConfig: &configutil.SharedConfig{
			Listeners: []*configutil.Listener{
				{
					Type:           "tcp",
					Address:        "127.0.0.1:443",
					ClusterAddress: "127.0.0.1:8201",
					TLSDisable:     true,
				},
			},
		},
	}
	config.Listeners[0].RawConfig = nil
	if diff := deep.Equal(config, expected); diff != nil {
		t.Fatal(diff)
	}
=======
func testParseSeals(t *testing.T) {
	config, err := LoadConfigFile("./test-fixtures/config_seals.hcl")
	if err != nil {
		t.Fatalf("err: %s", err)
	}
	config.Listeners[0].RawConfig = nil

	expected := &Config{
		Storage: &Storage{
			Type:   "consul",
			Config: map[string]string{},
		},
		SharedConfig: &configutil.SharedConfig{
			Listeners: []*configutil.Listener{
				{
					Type:    "tcp",
					Address: "127.0.0.1:443",
				},
			},
			Seals: []*configutil.KMS{
				&configutil.KMS{
					Type:    "pkcs11",
					Purpose: []string{"many", "purposes"},
					Config: map[string]string{
						"lib":                    "/usr/lib/libcklog2.so",
						"slot":                   "0.0",
						"pin":                    "XXXXXXXX",
						"key_label":              "HASHICORP",
						"mechanism":              "0x1082",
						"hmac_mechanism":         "0x0251",
						"hmac_key_label":         "vault-hsm-hmac-key",
						"default_hmac_key_label": "vault-hsm-hmac-key",
						"generate_key":           "true",
					},
				},
				&configutil.KMS{
					Type:     "pkcs11",
					Purpose:  []string{"single"},
					Disabled: true,
					Config: map[string]string{
						"lib":                    "/usr/lib/libcklog2.so",
						"slot":                   "0.0",
						"pin":                    "XXXXXXXX",
						"key_label":              "HASHICORP",
						"mechanism":              "4226",
						"hmac_mechanism":         "593",
						"hmac_key_label":         "vault-hsm-hmac-key",
						"default_hmac_key_label": "vault-hsm-hmac-key",
						"generate_key":           "true",
					},
				},
			},
		},
	}
	require.Equal(t, config, expected)
>>>>>>> f7c384fd
}<|MERGE_RESOLUTION|>--- conflicted
+++ resolved
@@ -715,7 +715,6 @@
 	}
 }
 
-<<<<<<< HEAD
 func testParseSockaddrTemplate(t *testing.T) {
 	config, err := ParseConfig(`
 api_addr = <<EOF
@@ -751,7 +750,8 @@
 	if diff := deep.Equal(config, expected); diff != nil {
 		t.Fatal(diff)
 	}
-=======
+}
+
 func testParseSeals(t *testing.T) {
 	config, err := LoadConfigFile("./test-fixtures/config_seals.hcl")
 	if err != nil {
@@ -807,5 +807,4 @@
 		},
 	}
 	require.Equal(t, config, expected)
->>>>>>> f7c384fd
 }